--- conflicted
+++ resolved
@@ -1,14 +1,11 @@
 # CHANGELOG
 
-<<<<<<< HEAD
-## 0.22.3dev
+## 0.22.4dev
+
 * [Feature] More robust support for ploomber engine
-=======
-## 0.22.4dev
 
 ## 0.22.3 (2023-04-13)
 
->>>>>>> e4cc9ab2
 * [Fix] Clearer error messages when generating pipeline plots
 * [Fix] Fix error when choosing which backend plot to use (when user didn't expicitly requested one)
 
