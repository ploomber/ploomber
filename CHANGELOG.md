# CHANGELOG

## 0.22.3dev
<<<<<<< HEAD
[Feature] More robust support for ploomber engine
=======
* [Fix] Clearer error messages when generating pipeline plots
* [Fix] Fix error when choosing which backend plot to use (when user didn't expicitly requested one)
>>>>>>> c1b7a8c1

## 0.22.2 (2023-01-30)

* [Fix] Fixes error that printed a git error message when failing to retrieve current git hash ([#1067](https://github.com/ploomber/ploomber/issues/1067))

## 0.22.1 (2023-01-28)

* [Fix] Pinning `jupyter_client<8` due to breaking change

## 0.22.0 (2023-01-13)

* [API Change] Deprecates `.develop()` method in Notebook Function tasks
* [API Change] Deprecates the following `ploomber cloud` commands: `get-pipelines`, `write-pipeline`, and `delete-pipeline`

## 0.21.9 (2023-01-04)

* Fixes error that caused `ploomber nb --inject` to fail in pipelines that had function tasks ([#1056](https://github.com/ploomber/ploomber/issues/1056))

## 0.21.8 (2022-12-27)

* Adds environment variable expansion via `{{env.ENV_VAR_NAME}}` ([#1042](https://github.com/ploomber/ploomber/issues/1042))
* Adds support for including extra files when using `ploomber cloud nb` via the `include` section

## 0.21.7 (2022-11-09)

* Option to prioritize cell injection via `setup.cfg` when the same notebook appears more than once in the pipeline ([#1019](https://github.com/ploomber/ploomber/issues/1019))

## 0.21.6 (2022-11-06)

* Adds `--summary` to `ploomber cloud status`
* Adds `--summary` to `ploomber cloud download`
* Clearer output when deleting cloud products
* Improved error message when missing product key ([#1027](https://github.com/ploomber/ploomber/issues/1027))

## 0.21.5 (2022-10-31)

* `ploomber build --partially` doesn't create a `DAG` deep copy
* Deep copying DAG does not copy the clients
* Fixes error in `ploomber cloud download` when the metadata for a product is missing

## 0.21.4 (2022-10-27)

* General `ploomber cloud` CLI improvements
* General `ploomber cloud nb` accepts URL as argument

## 0.21.3 (2022-10-24)

* Fix to internal Cloud CLI

## 0.21.2 (2022-10-21)

* Adds `ploomber cloud nb` command
* Allows setting `null` in `pipeline.yaml` clients ([#1025](https://github.com/ploomber/ploomber/issues/1025))
* Wrapping text in D3 plot for tasks with long names ([#968](https://github.com/ploomber/ploomber/issues/968))
* Merge `env.yaml` nested keys when using `import_from` ([#1034](https://github.com/ploomber/ploomber/issues/1034))

## 0.21.1 (2022-10-02)

* Adds `ploomber cloud task` command
* `ploomber cloud` can take the `@latest` argument in the `abort`, `log` and `status` commands
* Adds conda support to `ploomber cloud build` via `environment.lock.yml`
* Adds feature to select which parameters to install if the same source appears more than once ([#985](https://github.com/ploomber/ploomber/issues/985))
* Fixes an error when pairing notebooks ([#979](https://github.com/ploomber/ploomber/issues/979))
* Fixes error in `ploomber cloud download` command ([#1010](https://github.com/ploomber/ploomber/issues/1010))
* Remove `parameters` cell missing exception and add `parameters` cell in `NotebookRunner` and `ScriptRunner` when it is missing ([#971](https://github.com/ploomber/ploomber/issues/971))
* `setup.cfg` allows to set which task params to inject using `inject-priority` ([#902](https://github.com/ploomber/ploomber/issues/902))

## 0.21 (2022-08-22)

* Adds `ploomber.micro` module for writing micro pipelines
* Allow dotted paths in params ([#477](https://github.com/ploomber/ploomber/issues/477))
* Adds progress bar to `Parallel` executor
* Allows to switch method when using `Parallel` executor ([#957](https://github.com/ploomber/ploomber/issues/957))
* Clean traceback when using ploomber task ([#889](https://github.com/ploomber/ploomber/issues/889))
* `grid` requires strict dotted path format (`a.b::c`)
* Raise errors on wrong type or empty returned value for dotted paths in `params` and `grid`
* Compatibility with papermill `2.4.0`
* Compatibility with IPython `8` ([#978](https://github.com/ploomber/ploomber/issues/978))
* Python API allows to execute notebooks without a parameters cell ([#971](https://github.com/ploomber/ploomber/issues/971))
* Compatible with nbconvert `7`
* Compatibility with mistune `0.8.x` and `2.x`
* Adds deprecation warning to `NotebookRunner.develop()` and `PythonCallable.develop()`

## 0.20 (2022-08-04)

*Note: Ploomber 0.20 dropped support for Python 3.6 ([#876](https://github.com/ploomber/ploomber/issues/876))*

* Adds support to serialize the traceback for later post-mortem debugging: `ploomber build --debuglater` and `ploomber task {name} --debuglater`
* Support for notebook post-mortem debugging: `ploomber build --debug` `ploomber task {name} --debug` ([#823](https://github.com/ploomber/ploomber/issues/823))
* `env.yaml` allows to use existing keys in subsequent values
* Add `start_method` to Parallel executor to set the method which should be used to start child processes ([#942](https://github.com/ploomber/ploomber/issues/942))
* Clearing screen before updating execution status when using the `Parallel` executor
* Fixes missing plot when generating `ploomber report` with `--backend d3` ([#946](https://github.com/ploomber/ploomber/issues/946))
* Fixes error when using dotted paths in `grid` ([#951](https://github.com/ploomber/ploomber/issues/951))

## 0.19.9 (2022-07-26)

*Note: this is the latest version compatible with Python 3.6*

* Adds warning notice when running on Python 3.6
* Add `--backend` to `ploomber report` to choose plotting backend ([#904](https://github.com/ploomber/ploomber/issues/904))
* Add *did you mean?* feature to `ploomber examples` ([#805](https://github.com/ploomber/ploomber/issues/805))

## 0.19.8 (2022-07-16)

* Allow dotted paths in `pipeline.yaml` `grid` parameters ([#804](https://github.com/ploomber/ploomber/issues/804))
* Templating task names when using `grid` via `[[placeholders]]` ([#698](https://github.com/ploomber/ploomber/issues/698))
* Improved performance when loading the DAG in the Jupyter plugin ([#894](https://github.com/ploomber/ploomber/issues/894))

## 0.19.7 (2022-07-04)

* Suppressing "black is not installed" message ([#831](https://github.com/ploomber/ploomber/issues/831))

* Better error message in `ploomber cloud build` when pipeline is up-to-date ([#815](https://github.com/ploomber/ploomber/issues/815))

* Error message when `env.yml` found instead of `env.yaml` ([#829](https://github.com/ploomber/ploomber/issues/829))

* Fixes jinja extractor when upstream had nested getitem ([#859](https://github.com/ploomber/ploomber/issues/859))

* Fixes notebook loading on Windows when UTF-8 is not the default encoding ([#870](https://github.com/ploomber/ploomber/issues/870))

* Remove extraneous output in `ploomber task` tracebacks ([#828]https://github.com/ploomber/ploomber/issues/828)

## 0.19.6 (2022-06-02)

* `setup.cfg` allows to switch default entry point
* Generate multiple notebook products from a single task ([#708](https://github.com/ploomber/ploomber/issues/708))
* `NotebookRunner` uploads partially executed notebook if it fails and a client is configured

## 0.19.5 (2022-05-30)

* Adds support for choosing environment in `cloud.yaml`

## 0.19.4 (2022-05-21)

* Fixes error when running `python -m ploomber.onboard` on Linux
* Moving email prompt to onboarding tutorial ([#800](https://github.com/ploomber/ploomber/issues/800))

## 0.19.3 (2022-05-20)

* Adds onboarding command: `python -m ploomber.onboard`
* Updating `pipeline.yaml` if `ploomnber nb --format {fmt}` command changes extensions ([#755](https://github.com/ploomber/ploomber/issues/755))

## 0.19.2 (2022-05-17)

* Adds documentation for `pipeline.yaml` `meta` section
* Adds many inline examples
* Improved docs for `pipeline.yaml` `grid`
* `ploomber task` prints a confirmation message upon successful execution
* `DAG.close_clients()` only calls `.close()` on each client once
* Fixes `dag.plot()` error when dag needs rendering

## 0.19.1 (2022-05-14)

* Fixes incompatibility with nbconvert 5 ([#741](https://github.com/ploomber/ploomber/issues/741))
* Improved error messages when the network fails while hitting the cloud build API
* Hiding posthog error logs ([#744](https://github.com/ploomber/ploomber/issues/744))

## 0.19 (2022-05-07)

* `ploomber plot` uses D3 backend if `pygraphviz` is not installed
* Request email (optional) after running `ploomber examples` for the first time
* Changes to `ploomber cloud`

## 0.18.1 (2022-04-22)

* Compatibility with click `7.x` and `8.x` ([#719](https://github.com/ploomber/ploomber/issues/719))
* Deprecates casting for boolean `static_analysis` flag ([#586](https://github.com/ploomber/ploomber/issues/586))

## 0.18 (2022-04-16)

* Support for `env.yaml` composition via `meta.import_from` ([#679](https://github.com/ploomber/ploomber/issues/679))
* Support for `webpdf` for notebook conversion ([#675](https://github.com/ploomber/ploomber/issues/675))
* SQLAlchemyClient accepts URL object in the constructor ([#699](https://github.com/ploomber/ploomber/issues/699))
* Better error message when product has an incorrect extension ([#472](https://github.com/ploomber/ploomber/issues/472))
* Better error when `pipeline.yaml` in root directory `/` ([#497](https://github.com/ploomber/ploomber/issues/497))
* Better error message when `NotebookRunner` initialized with a `str` ([#705](https://github.com/ploomber/ploomber/issues/705))
* Error message when missing placeholder in `env.yaml` includes path to offending file
* Fixes error when expanding complex args in `env.yaml` ([#709](https://github.com/ploomber/ploomber/issues/709))
* Validating object returned by `import_tasks_from` ([#686](https://github.com/ploomber/ploomber/issues/686))

## 0.17.2 (2022-03-31)

* [FEATURE] Custom name for products generated by `grid` tasks ([#647](https://github.com/ploomber/ploomber/issues/647))
* [FEATURE] Execute notebooks/scripts without generating and output notebook via `ScriptRunner` ([#614](https://github.com/ploomber/ploomber/issues/614))
* [FEATURE] more robust "Did you mean?" suggestions for product and task classes typos in `pipeline.yaml`
* [BUGFIX] `ploomber nb --remove` works with `.ipynb` files ([#692](https://github.com/ploomber/ploomber/issues/692))
* [BUGFIX]  Use `grid` and `params` in `pipeline.yaml` ([#522](https://github.com/ploomber/ploomber/issues/522))
* [DOC] Adds versioning user guide
* [DOC] Adds cloud user guide

## 0.17.1 (2022-03-26)

* Better error message when failing to deepcopy a DAG ([#670](https://github.com/ploomber/ploomber/issues/670))
* Improvements to the `{{git}}` placeholder feature ([#667](https://github.com/ploomber/ploomber/issues/667))
* Replaces DAG colors in `ploomber plot` with their RGB values for better compatibility
* Pinning `jinja2` to prevent `nbconvert` from failing

## 0.17 (2022-03-19)

* Style improvements to DAG plot ([#650](https://github.com/ploomber/ploomber/issues/650))
* DAG plot only includes task names by default ([#393](https://github.com/ploomber/ploomber/issues/393))
* `ploomber plot --include-products/-p` generates plots with task names and products
* `DAG.plot(include_products=True)` generates plots with task names and products
* Fixes error when replacing file on Windows ([#333](https://github.com/ploomber/ploomber/issues/333))
* Fixes error message when config file does not exist ([#652](https://github.com/ploomber/ploomber/issues/652))
* Fixes typo in nb command ([#665](https://github.com/ploomber/ploomber/issues/665))

## 0.16.4 (2022-03-11)

* Using UTF-8 for reading and writing in notebook tasks ([#334](https://github.com/ploomber/ploomber/issues/334))

## 0.16.3 (2022-03-06)

* Clearer error message when DAG deepcopy fails
* Beta release of cloud pipeline monitoring
* More robust suggestions when invoking a non-existing command
* CLI loading performance improvements
* Prints message before starting to load the pipeline for better user feedback
* Displaying community link when DAG fails to render or build

## 0.16.2 (2022-03-03)

* Improved documentation in "ploomber nb --help" ([#623](https://github.com/ploomber/ploomber/issues/623))
* Fixed a few errors in the basic concepts tutorial
* More informative error when task does not generate some products
* Better error when all the code is in the parameters cell

## 0.16.1 (2022-02-27)

* Improves error message when `source` in a task spec is a string without an extension ([#619](https://github.com/ploomber/ploomber/issues/619))
* Fixes error that caused `dag.render(force=True)` to download remote metadata
* Simplify traceback when calling Ploomber task ([#605](https://github.com/ploomber/ploomber/issues/605))
* Emitting warning when `resources_` points to large files ([#609](https://github.com/ploomber/ploomber/issues/609))
* Adds auto-completion steps to documentation ([#612](https://github.com/ploomber/ploomber/issues/612))
* Updates documentation to reflect new default format (`py:percent`) ([#564](https://github.com/ploomber/ploomber/issues/564))
* Showing a mesage when a new version of Ploomber is available ([#558](https://github.com/ploomber/ploomber/issues/558))

## 0.16 (2022-02-17)

* Cleaner tracebacks when DAG fails to build or render
* Automatically adding a parameters cell to scripts and notebooks if it's missing
* `NotebookRunner` `static_analysis` behaves differently: it's less picky now, the old behavior default behavior can be turned on if passing `strict` , and can be turned off if passing `disable` ([#566](https://github.com/ploomber/ploomber/issues/566))
* Improves many error messages for clarity
* `ploomber install` installs dependencies in the current virtual environment by default
* `ploomber install` works in systems where `python` links to Python 2.7 ([#435](https://github.com/ploomber/ploomber/issues/435))
* `ploomber install` uses lock files by default if they exist
* `ploomber install` has options to customize its behavior
* `ploomber scaffold` accepts one positional argument ([#484](https://github.com/ploomber/ploomber/issues/484))
* Fixes an issue that caused `ploomber nb` to hide traceback when failed to load pipeline ([#468](https://github.com/ploomber/ploomber/issues/468))

## 0.15.3 (2022-02-13)

* Fixed error when parsing cell magics with inline python

## 0.15.2 (2022-02-11)

* Fixed misspelling in `pygraphviz` error message ([#575](https://github.com/ploomber/ploomber/issues/575))

## 0.15.1 (2022-02-08)

* Sets minimum networkx version ([#536](https://github.com/ploomber/ploomber/issues/536))
* Updates documentation links to the new domain ([#549](https://github.com/ploomber/ploomber/issues/549))
* Suggests adding the appropriate `pygraphviz` version depending on the Python version ([#539](https://github.com/ploomber/ploomber/issues/539))
* Improved error message when `pipeline.yaml` does not exist ([#517](https://github.com/ploomber/ploomber/issues/517))
* Fixes error when scaffolding functions

## 0.15 (2022-02-03)

* Adds SQL runtime parameters
* `SQLScript` and `SQLDump` display source code when `client.execute` fails
* Clearer error message when `NotebookRunner` fails to initialize
* `cli_endpoint` decorator hides traceback when raising `BaseException` errors
* `DAGSpec` and `TaskSpec` errors raised as `DAGSpecInitializationError`
* Less verbose `ploomber examples` output

## 0.14.8 (2022-01-29)

* Better user feedback after running `ploomber nb --inject`
* Fixed `ploomber nb --inject` when `pipeline.yaml` has `.ipynb` files

## 0.14.7 (2022-01-25)

* Adds `ploomber nb --single-click/--single-click-disable` to enable/disable opening `.py` as notebooks with a click on Jupyter
* `ploomber nb` no longer requires a valid entry point if the selected option doesn't need one
* Better error message when `Pool` in the `Serial` executor raises `RuntimeError`
* Notebook static analysis: Better support for IPython magics, support for inline shell (`! echo hi`). closes [#478](https://github.com/ploomber/ploomber/issues/478)

## 0.14.6 (2022-01-20)

* Documents `S3Client` and `GCloudStorageClient`
* Updates to the telemetry module

## 0.14.5 (2022-01-15)

* Fixes error message when failing to load dotted paths
* `ploomber scaffold` now supports `.R and .Rmd` files ([#476](https://github.com/ploomber/ploomber/issues/476))
* Fixes an error that caused `ploomber scaffold` to ignore the location of existing packages ([#459](https://github.com/ploomber/ploomber/issues/459))
* Better error message when running `ploomber execute/run` (suggests `ploomber build`)
* Better error message when passing positional arguments to `ploomber build` (suggests `ploomber task`)

## 0.14.4 (2022-01-07)

* Fixes an error in the telemetry module

## 0.14.3 (2022-01-06)

* Improved [anonymous user statistics](https://docs.ploomber.io/en/latest/community/user-stats.html)

## 0.14.2 (2022-01-03)

* `PLOOMBER_STATS_ENABLED` environment variable can be used to disable stats
* Improved error message when a dotted path fails to load ([#410](https://github.com/ploomber/ploomber/issues/410))

## 0.14.1 (2022-01-02)

* `ploomber scaffold` creates missing modules when adding functions ([#332](https://github.com/ploomber/ploomber/issues/332), @fferegrino)
* `NotebookRunner` creates product's parent directories before running ([#460](https://github.com/ploomber/ploomber/issues/460))

## 0.14 (2021-12-25)

* Adds `ploomber nb` command for integration with VSCode, PyCharm, Spyder, etc.
* Adds methods for saving and removing injected cells to `NotebookSource`
* Adds methods for pairing and syncing to `NotebookSource`
* Fixes [#448](https://github.com/ploomber/ploomber/issues/448): `SQLUpload` ignoring `io_handler`
* Fixes [#447](https://github.com/ploomber/ploomber/issues/447): `pipeline.yaml` supports passing custom init parameters to `executor`
* Adds optional [anonymous user statistics](https://docs.ploomber.io/en/latest/community/user-stats.html)

## 0.13.7 (2021-12-18)

* Fixes `{{root}}` expansion when path_to_here is different than the current working directory
* Better error message when initializing `MetaProduct` with non-products
* Adds refactoring section (`soorgeon`) to the user guide
* Adds shell scripts user guide
* `Commander` allows `jinja2.Environment` customization

## 0.13.6 (2021-11-17)

* `GenericSource` supports extracting upstream

## 0.13.5 (2021-10-27)

* Fixes an error that caused `copy.deepcopy` to fail on `SourceLoader`

## 0.13.4 (2021-10-25)

* Adds `{{now}}` (current timestamp in ISO 8601 format) to default placeholders
* Adds `--output/-o` to `ploomber examples` to change output directory

## 0.13.3 (2021-10-15)

* Adds `--log-file/-F` option to CLI to log to a file
* Clearer error message when a task in a `pipeline.yaml` has `grid` and `params`
* Right bar highlighting fixed
* `normalize_python` returns input if passed non-Python code
* Better error message when requesting an unknown example in `ploomber examples`
* Better error message when `ploomber examples` fails due to an unexpected error
* Fixes an error in `ploomber examples` that caused the `--branch/-b` argument to be ignored

## 0.13.2 (2021-10-09)

* Adds support for using `grid` and task-level hooks in spec API

## 0.13.1 (2021-10-08)

* Allow serialization of a subset of params ([#338](https://github.com/ploomber/ploomber/issues/338))
* NotebookRunner `static_analysis` turned on by default
* NotebookRunner `static_analysis` ignores IPython magics
* Improved error message when NotebookRunner `static_analysis` fails
* Support for collections in `env.yaml`
* Adds `unpack` argument to `serializer`/`unserializer` decorators to allow a variable number of outputs
* General CSS documentation improvements
* Mobile-friendly docs
* Add table explaining each documentation section
* Adds hooks, serialization, debugging, logging, and parametrization cookbook
* Adds FAQ on tasks with a variable number of outputs
* Auto-documenting methods/attributes for classes in the Python API section
* Documents `io` module

## 0.13 (2021-09-22)

* Refactors scripts/notebooks `static_analysis` feature
* Shows warning if using default value in scripts/notebooks `static_analysis` parameter
* Better error message when `DAG` has duplicated task names
* Adds more info to the files generated by ploomber scaffold
* Better error when trying to initialize a task from a path with an unknown extension

## 0.12.8 (2021-09-08)

* Support for dag-level hooks in Spec API
* Better error message when invalid extension in `NotebookRunner` product
* Fixes an error when loading nested templates on Windows

## 0.12.7 (2021-09-03)

* Task hooks (e.g., `on_finish`) accept custom args

## 0.12.6 (2021-09-02)

* Fixes look up of conda root when running `ploomber install` when conda binary is inside the `Library` directory (Windows)
* No longer looking up pip inside conda when running `ploomber install` and `setup.py` does not exist
* Adds `--use-lock/-l` option to `ploomber install` to install using lock files

## 0.12.5 (2021-08-16)

* Simplifies serializer and unserializer creation with new decorators
* Adds guide on serializer/unserializer decorators to the documentation

## 0.12.4 (2021-08-12)

* Clearer error message when failing to import function
* Better error message when `tasks` in YAML spec is not a list
* Fixes an issue that caused dag plot to fail when using `.svg`
* Fixes duplicated log entries when viewing a file in Jupyter

## 0.12.3 (2021-08-03)

* Fixes cell injection when using the `--notebook-dir` during Jupyter initialization
* Reduces verbosity in Jupyter logs ([#314](https://github.com/ploomber/ploomber/issues/314))
* Adds `tasks[*].params.resources_` to track changes in external files
* Minor bug fixes

## 0.12.2 (2021-07-26)

* Lazy load for `serializer`, `unserialize`, DAG clients, Task clients, Product clients, and task hooks, which allows the Jupyter plugin to work even if the Jupyter process does not have the dependencies required to import such dotted paths
* CLI `--help` message shows if `ENTRY_POINT` environment variable is defined
* `ploomber scaffold` now takes a `-e/--entry-point` optional argument
* Fixes error that caused the `{{here}}` placeholder not to work if an `env.yaml` exists
* Adds `--empty` option to `ploomber scaffold` to create a `pipeline.yaml` with no tasks

## 0.12.1 (2021-07-09)

- Allowing `pipeline.yaml` at project root if setup.py but `src/*/pipeline.yaml` is missing
- Fixes bug in `EnvDict.find` that caused the `{{here}}` placeholder to point to the `env.yaml` file instead of its parent
- `DAGSpec._find_relative` returns relative path to spec
- Fixes error that missed `env.yaml` loading when initializing DAGSpecPartial

## 0.12 (2021-07-08)

- Changes the logic that determines project root: only considers `pipeline.yaml` and `setup.py` (instead of `environment.yml` or `requirements.txt`)
- Adds configuration and scaffold user guides
- Updates Jupyter user guide
- Deletes conda user guide
- Renames internal modules for consistency (this should not impact end-users)
- Fixes error that caused Files generated from TaskGroups in the spec API not to resolve to their absolute values
- Fixes error that caused metadata not to delete on when saving files in Jupyter if using a source in more than one task
- `DAGSpec` loads an `env.{name}.yaml` file when loading a `pipeline.{name}.yaml` if one exists
- `ploomber plot` saves to `pipeline.{name}.png`
- Override `env.yaml` to load using `PLOOMBER_ENV_FILENAME` environment variable
- `EnvDict` init no longer searches recursively, moved that logic to `EnvDict.find`. `with_env` decorator now uses the latter to prevent breaking the API
- `PostgresCopyFrom` compatible with `psycopg>=2.9`
- `jupyter_hot_reload=True` by default
- `PythonCallableSource` finds the location of a dotted path without importing any of the submodules
- Jupyter integration lazily loads DAGs (no need to import callable tasks)
- CLI no longer showing `env.yaml` parameters when initializing from directory or pattern

## 0.11.1 (2021-06-08)

- Task's `metadata.params` stores `null` if any parameter isn't serializable
- Task status ignores `metadata.params` if they are `null`
- Fixes unserialization when an upstream task produces a `MetaProduct`

## 0.11 (2021-05-31)

- Adds `remote` parameter to `DAG.render` to check status against remote storage
- `NotebookSource` no longer includes the injected cell in its `str` representation
- `Metadata` uses task params to determine task status
- Support for wildcards when building dag partially
- Support to skip upstream dependencies when building partially
- Faster `File` remote metadata downloads using multi-threading during `DAG.render`
- Faster upstream dependencies parallel download using multi-threading during `Task.build`
- Suppresses papermill `FutureWarning` due to importing a deprecated `pyarrow` module
- Fixes error that caused a warning due to unused env params when using `import_tasks_from`
- Other bug fixes

## 0.10.4 (2021-05-22)

- `DAGSpec.find` exposes `starting_dir` parameter
- `ploomber install` supports `pip`'s `requirements.txt` files
- `ploomber install` supports non-packages (i.e., no `setup.py`)
- `ploomber scaffold` flags to use conda (`--conda`) and create package (`--package`)

## 0.10.3 (2021-05-17)

- `ParamGrid` supports initialization from a list
- Adds `tasks[*].grid` to generate multiple tasks at once
- Support for using wildcards to declare dependencies (e.g., `task-*`)
- Fixes to `ploomber scaffold` and `ploomber install`
- `PythonCallable` creates parent directories before execution
- Support for the parallel executor in Spec API
- `DagSpec.find` exposes `lazy_import` argument
- `TaskGroup` internal API changes

## 0.10.2 (2021-05-05)

- `GCloudStorageClient` loads credentials relative to the project root
- Adds `ploomber install`
- Adds `S3Client`

## 0.10.1 (2021-04-17)

- `DAGSpec` warns if parameter declared in env but unused
- Implements `{SQLDump, NotebookRunner, PythonCallable}.load()`
- `File.client` downloads during task execution instead of render
- Adds `ploomber.OnlineModel`, which provides a simpler API than `OnlineDAG` for models that implement a `.predict()` method
- Adds function to find package name if using standard layout

## 0.10 (2021-03-13)

- Changes `extract_product` default in spec API to False
- Tasks get a default name equal to the filename without extension (e.g., plot.py -> plot)
- `File` saves metadata in a `.{filename}.metadata` file instead of `{filename}.source`
- Adds `ploomber examples` command
- Adds Deployment guide to documentation
- `EnvDict` loads `env.yaml` and uses values as defaults when passing a custom dict
- Simpler repr for SQL products
- Improved Spec API docs
- Adds `ploomber.tasks.TaskGroup.from_params` to create multiple tasks at once

## 0.9.5 (2021-03-07)

- Changes a lot of error messages for clarity
- Clearer `__repr__` for `Placeholder`, `File`, and `MetaProduct`
- Default placeholders can be used in `pipeline.yaml` without defining `env.yaml`
- Better formatting for displaying DAG build and render errors
- Spec API initializes task spec as `SQLDump` if product has suffix `.csv` or `.parquet`
- Coloring CLI error traceback
- Spec API skips `SourceLoader` if passing an absolute path
- `DAG.clients` validates keys (using `DAGClients`)
- `params` available as hook argument
- Rewritten Spec API documentation

## 0.9.4 (2021-02-15)

- Better display of errors when building or rendering a DAG (layout and colors)
- `File` implements the `os.PathLike` interface (this works now: `pandas.read_parquet(File('file.parquet'))`)
- Several error messages refactored for clarity
- Adds `DAGSpec.find()` to automatically find `pipeline.yaml`

## 0.9.3 (2021-02-13)

- Adds `OnlineDAG` to convert `DAG` objects for in-memory inference
- Spec API (`pipeline.yaml`) supports DAG-level and Task-level `serializer` and `serializer`
- CLI looks for `src/{pkg}/pipeline.yaml` if `pipeline.yaml` doesn't exist
- Adds `{{cwd}}` placeholder for `env.yaml` that expands to current working directory

## 0.9.2 (2021-02-11)

- Support for Python 3.9
- `SQLAlchemyClient` now accepts an argument to pass custom parameters to `sqlalchemy.create_engine`
- Temporarily pins papermill version due to an incompatibility with jupytext and nbformat (jupytext does not support cell ids yet)
- Adds `--on-finish/-of` to `ploomber task` to execute the `on_finish` hook
- DAGs with R notebooks can render even if the ir kernel is not installed

## 0.9.1 (2021-02-01)

- `File` now supports a `client` argument to upload products to cloud
  storage
- Adds `GCloudStorageClient`
- Fixes error that caused jupyter to fail to initialize the dag when
  adding a function to a module already included in the YAML spec
- Fixes IPython namespace errors when using `ploomber interact`
- Adds `ploomber.testing.sql.assert_no_duplicates_in_column` to check
  for record duplicates and optionally show duplicates statistics
- Deprecates a few internal methods: `Table.save`, `DAG.to_dict()`,
  `Task.to_dict()`
- Improvements to SQL static analyzer to warn when relations created
  by a SQL script do not match `Product`
- A few changes to `Metadata` (internal API) to cover some edge cases
- Warning when `Product` metadata is corrupted
- Adds new `meta.import_tasks_from` option in YAML specs to import
  tasks from another file

## 0.9 (2021-01-18)

- Deprecates `ploomber new` and `ploomber add`
- Adds `ploomber scaffold`
- Jupyter plugin now exports functions as notebooks using
  `jupyter_functions_as_notebooks` in `pipeline.yaml`

## 0.8.6 (2021-01-08)

- `ploomber add` generates template tasks and functions if they don't exist
- Jupyter plugin now shows PythonCallable tasks as notebooks

## 0.8.5 (2020-12-14)

- Documentation tutorials re-organization and CSS fixes
- Improvements to the `InMemoryDAG` API
- Minor bug fixes
- `File.__repr__` shows a relative path whenever possible

## 0.8.4 (2020-11-21)

- Adds support for passing glob-like patterns in `ploomber build` (via
  `DAGSpec.from_directory`)

## 0.8.3 (2020-11-15)

- Full Windows compatibility
- Adds documentation to show how to customize notebook output using
  `nbconvert`
- Improvements to introductory tutorials
- Adds `--debug/-d` option to `ploomber build` to drop a debugger if
  an exception happens
- Ensuring all dag-level, task-level and product-level clients are
  closed after `dag.build()` is done
- Minor bug fixes

## 0.8.2 (2020-10-31)

- Removes `matplotlib` from dependencies, now using `IPython.display`
  for inline plotting
- Fixes bug that caused custom args to
  `{PythonCallable, NotebookRunner}.develop(args"--arg=value")` not
  to be sent correctly to the subprocess
- `NotebookRunner` (initialized from ipynb) only considers the actual
  code as its source, ignores the rest of the JSON contents
- Fixes bug when `EnvDict` was initialized from another `EnvDict`
- `PythonCallableSource` can be initialized with dotted paths
- `DAGSpec` loads `env.yaml` when initialized with a YAML spec and
  there is a `env.yaml` file in the spec parent folder
- `DAGSpec` converts relative paths in sources to be so to the
  project's root folder
- Adds `lazy_import` to `DAGspec`, to avoid importing `PythonCallable`
  sources (passes the dotted paths as strings instead)

## 0.8.1 (2020-10-18)

- `ploomber interact` allows to switch DAG parameters, just like
  `ploomber build`
- Adds `PythonCallable.develop()` to develop Python functions
  interactively
- `NotebookRunner.develop()` to develop now also works with Jupyter
  lab

## 0.8 (2020-10-15)

- Dropping support for Python 3.5
- Removes `DAGSpec.from_file`, loading from a file is now handled
  directly by the `DAGSpec` constructor
- Performance improvements, DAG does not fetch metadata when it doesn't need to
- Factory functions: Bool parameters with default values are now
  represented as flags when called from the CLI
- CLI arguments to replace values from `env.yaml` are now
  built with double hyphens instead of double underscores
- `NotebookRunner` creates parent folders for output file if they don't exist
- Bug fixes

## 0.7.5 (2020-10-02)

- NotebookRunner.develop accepts passing arguments to jupyter notebook
- Spec API now supports PythonCallable (by passing a dotted path)
- Upstream dependencies of PythonCallables can be inferred via the
  `extract_upstream` option in the Spec API
- Faster `DAG.render(force=True)` (avoid checking metadata when
  possible)
- Faster notebook rendering when using the extension thanks to the
  improvement above
- `data_frame_validator` improvement: `validate_schema` can now
  validate optional columns dtypes
- Bug fixes

## 0.7.4 (2020-09-14)

- Improved `__repr__` methods in PythonCallableSource and
  NotebookSource
- Improved output layout for tables
- Support for nbconvert>=6
- Docstrings are parsed from notebooks and displayed in DAG status table ([#242](https://github.com/ploomber/ploomber/issues/242))
- Jupyter extension now works for DAGs defined via directories (via
  `ENTRY_POINT` env variable)
- Adds Jupyter integration guide to documentation
- Several bug fixes

## 0.7.3 (2020-08-19)

- Improved support for R notebooks (`.Rmd`)
- New section for `testing.sql` module in the documentation

## 0.7.2 (2020-08-17)

- New guides: parametrized pipelines, SQL templating, pipeline testing
  and debugging
- `NotebookRunner.debug(kind='pm')` for post-mortem debugging
- Fixes bug in Jupyter extension when the pipeline has a task whose
  source is not a file (e.g. SQLDump)
- Fixes a bug in the CLI custom arg parser that caused dynamic params
  not to show up
- `DAGspec` now supports `SourceLoader`
- Docstring (from dotted path entry point) is shown in the CLI summary
- Customized sphinx build to execute guides from notebooks

## 0.7.1 (2020-08-06)

- Support for R
- Adding section on R pipeline to the documentation
- Construct pipeline from a directory (no need to write a
  `pipeline.yaml` file)
- Improved error messages when DAG fails to initialize (jupyter
  notebook app)
- Bug fixes
- CLI accepts factory function parameters as positional arguments,
  types are inferred using type hints, displayed when calling `--help`
- CLI accepts env variables (if any), displayed when calling `--help`

## 0.7 (2020-07-30)

- Simplified CLI (breaking changes)
- Refactors internal API for notebook conversion, adds tests for
  common formats
- Metadata is deleted when saving a script from the Jupyter notebook
  app to make sure the task runs in the next pipeline build
- SQLAlchemyClient now supports custom tokens to split source

## 0.6.3 (2020-07-24)

- Adding `--log` option to CLI commands
- Fixes a bug that caused the `dag` variable not to be
  exposed during interactive sessions
- Fixes `ploomber task` forced run
- Adds SQL pipeline tutorial to get started docs
- Minor CSS changes to docs

## 0.6.2 (2020-07-22)

- Support for `env.yaml` in `pipeline.yaml`
- Improved CLI. Adds `plot`, `report` and `task` commands`

## 0.6.1 (2020-07-20)

- Changes `pipeline.yaml` default (extract_product: True)
- Documentation re-design
- Simplified `ploomber new` generated files
- Ability to define `product` in SQL scripts
- Products are resolved to absolute paths to avoid ambiguity
- Bug fixes

## 0.6 (2020-07-08)

- Adds Jupyter notebook extension to inject parameters when opening a
  task
- Improved CLI `ploomber new`, `ploomber add` and `ploomber entry`
- Spec API documentation additions
- Support for `on_finish`, `on_failure` and `on_render` hooks in spec API
- Improved validation for DAG specs
- Several bug fixes

## 0.5.1 (2020-06-30)

- Reduces the number of required dependencies
- A new option in DBAPIClient to split source with a custom separator

## 0.5 (2020-06-27)

- Adds CLI
- New spec API to instantiate DAGs using YAML files
- NotebookRunner.debug() for debugging and .develop() for interacive
  development
- Bug fixes

## 0.4.1 (2020-05-19)

- PythonCallable.debug() now works in Jupyter notebooks

## 0.4.0 (2020-05-18)

- PythonCallable.debug() now uses IPython debugger by default
- Improvements to Task.build() public API
- Moves hook triggering logic to Task to simplify executors
  implementation
- Adds DAGBuildEarlyStop exception to signal DAG execution stop
- New option in Serial executor to turn warnings and exceptions
  capture off
- Adds Product.prepare_metadata hook
- Implements hot reload for notebooks and python callables
- General clean ups for old `__str__` and `__repr__` in several modules
- Refactored ploomber.sources module and ploomber.placeholders
  (previously ploomber.templates)
- Adds NotebookRunner.debug() and NotebookRunner.develop()
- NotebookRunner: now has an option to run static analysis on render
- Adds documentation for DAG-level hooks
- Bug fixes

## 0.3.5 (2020-05-03)

- Bug fixes [#88](https://github.com/ploomber/ploomber/issues/88), [#89](https://github.com/ploomber/ploomber/issues/89), [#90](https://github.com/ploomber/ploomber/issues/90), [#84](https://github.com/ploomber/ploomber/issues/84), [#91](https://github.com/ploomber/ploomber/issues/91)
- Modifies Env API: Env() is now Env.load(), Env.start() is now Env()
- New advanced Env guide added to docs
- Env can now be used with a context manager
- Improved DAGConfigurator API
- Deletes logger configuration in executors constructors, logging is
  available via DAGConfigurator

## 0.3.4 (2020-04-25)

- Dependencies cleanup
- Removed (numpydoc) as dependency, now optional
- A few bug fixes: [#79](https://github.com/ploomber/ploomber/issues/79), [#71](https://github.com/ploomber/ploomber/issues/71)
- All warnings are captured and shown at the end (Serial executor)
- Moves differ parameter from DAG constructor to DAGConfigurator

## 0.3.3 (2020-04-23)

- Cleaned up some modules, deprecated some rarely used functionality
- Improves documentation aimed to developers looking to extend
  ploomber
- Introduces DAGConfigurator for advanced DAG configuration
  [Experimental API]
- Adds task to upload files to S3 (ploomber.tasks.UploadToS3),
  requires boto3
- Adds DAG-level on_finish and on_failure hooks
- Support for enabling logging in entry points (via `--logging`)
- Support for starting an interactive session using entry points (via
  python -i -m)
- Improved support for database drivers that can only send one query
  at a time
- Improved repr for SQLAlchemyClient, shows URI (but hides password)
- PythonCallable now validates signature against params at render time
- Bug fixes

## 0.3.2 (2020-04-07)

- Faster Product status checking, now performed at rendering time
- New products: GenericProduct and GenericSQLRelation for Products
  that do not have a specific implementation (e.g. you can use Hive
  with the DBAPI client + GenericSQLRelation)
- Improved DAG build reports, subselect columns, transform to
  pandas.DataFrame and dict
- Parallel executor now returns build reports, just like the Serial
  executor

## 0.3.1 (2020-04-01)

- DAG parallel executor
- Interact with pipelines from the command line (entry module)
- Bug fixes
- Refactored access to Product.metadata

## 0.3 (2020-03-20)

- New Quickstart and User Guide section in documentation
- DAG rendering and build now continue until no more tasks can
  render/build (instead of failing at the first exception)
- New `@with_env` and `@load_env` decorators for managing environments
- Env expansion ({{user}} expands to the current, also {{git}} and
  {{version}} available)
- `Task.name` is now optional when Task is initialized with a source
  that has `__name__` attribute (Python functions) or a name
  attribute (like Placeholders returned from SourceLoader)
- New Task.on_render hook
- Bug fixes
- A lot of new tests
- Now compatible with Python 3.5 and higher

## 0.2.1 (2020-02-20)

- Adds integration with pdb via PythonCallable.debug
- Env.start now accepts a filename to look for
- Improvements to data_frame_validator

## 0.2 (2020-02-13)

- Simplifies installation
- Deletes BashCommand, use ShellScript
- More examples added
- Refactored env module
- Renames SQLStore to SourceLoader
- Improvements to SQLStore
- Improved documentation
- Renamed PostgresCopy to PostgresCopyFrom
- SQLUpload and PostgresCopy have now the same API
- A few fixes to PostgresCopy ([#1](https://github.com/ploomber/ploomber/issues/1), [#2](https://github.com/ploomber/ploomber/issues/2))

## 0.1

- First release<|MERGE_RESOLUTION|>--- conflicted
+++ resolved
@@ -1,12 +1,9 @@
 # CHANGELOG
 
 ## 0.22.3dev
-<<<<<<< HEAD
-[Feature] More robust support for ploomber engine
-=======
+* [Feature] More robust support for ploomber engine
 * [Fix] Clearer error messages when generating pipeline plots
 * [Fix] Fix error when choosing which backend plot to use (when user didn't expicitly requested one)
->>>>>>> c1b7a8c1
 
 ## 0.22.2 (2023-01-30)
 
