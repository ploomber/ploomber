from copy import deepcopy
import hashlib
from pathlib import Path
from collections.abc import Mapping
import os
import warnings

_KEY = 'resources_'


def _cast_to_path(value, key):
    try:
        return Path(value)
    except TypeError as e:
        raise TypeError(f'Error reading params.resources_ with key {key!r}. '
                        f'Expected value {value!r} to be a str, bytes '
                        f'or os.PathLike, not {type(value).__name__}') from e


def _check_is_file(path, key):
    if not path.is_file():
        raise FileNotFoundError(
            f'Error reading params.resources_ with key {key!r}. '
            f'Expected value {str(path)!r} to be an existing file.')


def _check_file_size(path):
<<<<<<< HEAD
    __resource_file_stat = os.stat(path)
    __resource_file_size = __resource_file_stat.st_size / 1E+6
    if __resource_file_size > 1:
        warnings.warn(
            "File too large. "
            "Resource {path}[{__resource_file_size:.2f}MB] > 1MB".format(
                path=path, __resource_file_size=__resource_file_size))
=======
    resource_stat = os.stat(path)
    resource_file_size = resource_stat.st_size / 1E+6
    if resource_file_size > 1:
        warnings.warn(
            f"resource_ {path!r} is {resource_file_size:.1f} MB. "
            "It is not recommended to use large files in "
            "resources_ since it increases task initialization time".format(
                path=path, resource_file_size=resource_file_size))
>>>>>>> 739f7637


def _validate(params):
    if not isinstance(params[_KEY], Mapping):
        raise TypeError(
            "Error reading params.resources_. 'resources_' must be a "
            "dictionary with paths to files to track, but got a value "
            f"{params[_KEY]} with type {type(params[_KEY]).__name__}")


def resolve_resources(params, relative_to):
    # params can be None
    if params is None:
        return None

    if _KEY not in params:
        return deepcopy(params)

    _validate(params)

    resources = {}

    for key, value in params[_KEY].items():
        path = _cast_to_path(value, key)
        path_with_suffix = Path(relative_to, path)
        _check_is_file(path_with_suffix, key)
        resources[key] = str(path_with_suffix.resolve())

    params_out = deepcopy(params)
    params_out[_KEY] = resources

    return params_out


def process_resources(params):
    """
    Process resources in a parameters dict, computes the hash of the file for
    resources (i.e., params with the resource__ prefix)

    Parameters
    ----------
    params : dict
        Task parameters
    """

    # params can be None
    if params is None:
        return None

    if _KEY not in params:
        return deepcopy(params)

    _validate(params)

    resources = {}

    for key, value in params[_KEY].items():
        path = _cast_to_path(value, key)
        _check_is_file(path, key)
        _check_file_size(path)
        digest = hashlib.md5(path.read_bytes()).hexdigest()
        resources[key] = digest

    params_out = deepcopy(params)
    params_out[_KEY] = resources

    return params_out<|MERGE_RESOLUTION|>--- conflicted
+++ resolved
@@ -25,15 +25,6 @@
 
 
 def _check_file_size(path):
-<<<<<<< HEAD
-    __resource_file_stat = os.stat(path)
-    __resource_file_size = __resource_file_stat.st_size / 1E+6
-    if __resource_file_size > 1:
-        warnings.warn(
-            "File too large. "
-            "Resource {path}[{__resource_file_size:.2f}MB] > 1MB".format(
-                path=path, __resource_file_size=__resource_file_size))
-=======
     resource_stat = os.stat(path)
     resource_file_size = resource_stat.st_size / 1E+6
     if resource_file_size > 1:
@@ -42,7 +33,6 @@
             "It is not recommended to use large files in "
             "resources_ since it increases task initialization time".format(
                 path=path, resource_file_size=resource_file_size))
->>>>>>> 739f7637
 
 
 def _validate(params):
