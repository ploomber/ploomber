"""
Ploomber execution model:

To orchestrate Task execution, they are organized in a DAG object that keeps
track of dependencies and status.

It all starts with a call to DAG.render(), all placeholders are resolved
and the task status is determined. If any task fails to render, the process
is stopped and such DAG cannot be executed.

Once all tasks render successfully, their product's metadata determined
whether they should run or not based on source code changes, this behavior
can be overridden by passing DAG.render(force=True).

When DAG.build() is called, actual execution happens. Tasks are executed in
order (but up-to-date tasks are skipped). If tasks succeed, their downstream
dependencies will be executed, otherwise they are aborted.

If any task fails, DAG executes the on_failure hook, otherwise, it executes
the on_finish hook.

The DAG does not execute tasks, but delegates this to an Executor object,
executors adhere to task status and do not build tasks if they are marked
as Aborted or Skipped. But executors are free to execute tasks in
subprocesses, in such case, the have to report back the result of task
building to the main process.

DAGs can be executed in different forms. Changes to the execution model must
take these four scenarios into account:

1) Single process. This is the simplest way of executing DAGs. Everything is
executed in the same process (i.e., using the Serial executor with the option
for using subprocesses turned off).

2) Multiple processes, single node. This happens when executing the DAG using
Serial with the option for subprocesses turned on or when using the Parallel
executor. On this case, subprocesses must report back the result of building
a given task to the main process.

3) Multiple nodes, single filesystem. This happens when execution is
orchestrated by another system such as Argo or Airflow. We no longer use
an executor but rather build each task individually. We can no longer monitor
task status as a whole so we rely on the external system for doing so. Since
there is a shared filesystem, upstream products are available to any given
task.

4) Multiple nodes, multiple filesystems. This is the most complex setup.
(e.g., executing in Argo with completely isolated pods). Since File
products from one task aren't available for the next one, the user has to
configure a File.client. When executing each task (Task.build), we use the
client to fetch upstream dependencies and execute a given task.
"""
from functools import reduce
import fnmatch
import sys
import os
from collections.abc import Iterable
import traceback
from copy import copy, deepcopy
from pathlib import Path
import warnings
import logging
import tempfile
from math import ceil
from functools import partial
from importlib.util import find_spec
from ploomber.dag import plot

try:
    import importlib.resources as importlib_resources
except ImportError:  # pragma: no cover
    # backported
    import importlib_resources

import networkx as nx
from tqdm.auto import tqdm
from jinja2 import Template
from IPython.display import Image

from ploomber.table import Table, TaskReport, BuildReport
from ploomber.products import MetaProduct
from ploomber.util import (image_bytes2html, isiterable)
from ploomber.util.debug import debug_if_exception
from ploomber import resources
from ploomber import executors
from ploomber.executors import _format
from ploomber.constants import TaskStatus, DAGStatus
from ploomber.exceptions import (DAGBuildError, DAGRenderError,
                                 DAGBuildEarlyStop, DAGCycle)
from ploomber.messagecollector import (RenderExceptionsCollector,
                                       RenderWarningsCollector)
from ploomber.util.util import callback_check
from ploomber.dag.dagconfiguration import DAGConfiguration
from ploomber.dag.daglogger import DAGLogger
from ploomber.dag.dagclients import DAGClients
from ploomber.dag.abstractdag import AbstractDAG
from ploomber.dag.util import (check_duplicated_products,
                               fetch_remote_metadata_in_parallel)
from ploomber.tasks.abc import Task

if sys.version_info < (3, 8):
    # pygraphviz dropped support for python 3.7
    _conda_cmd = "conda install 'pygraphviz<1.8' -c conda-forge"
else:
    _conda_cmd = "conda install pygraphviz -c conda-forge"

_pygraphviz_message = (
    f"Note that 'pygraphviz' requires 'graphviz' (which is not "
    "pip-installable). To install both: "
    f"{_conda_cmd}\nFor alternatives, see: "
    "https://ploomber.io/s/plot")


class DAG(AbstractDAG):
    """A collection of tasks with dependencies

    Parameters
    ----------
    name : str, optional
        A name to identify this DAG
    clients : dict, optional
        A dictionary with classes as keys and clients as values, can be
        later modified using dag.clients[dag] = client
    differ : CodeDiffer
        An object to determine whether two pieces of code are the same and
        to output a diff, defaults to CodeDiffer() (default parameters)
    executor : str or ploomber.executors instance, optional
        The executor to use (ploomber.executors.Serial and
        ploomber.executors.Parallel), is a string is passed ('serial'
        or 'parallel') the corresponding executor is initialized with default
        parameters

    Attributes
    ----------
    name : str
        A name to identify the DAG

    clients : dict
        A class to client mapping

    executor : ploomber.Executor
        Executor object to run tasks

    on_render : callable
        Function to execute upon rendering. Can request a "dag" parameter.

    on_finish : callable
        Function to execute upon execution. Can request a "dag" parameter
        and/or "report", which contains the report object returned by the
        build function.

    on_failure : callable
        Function to execute upon failure. Can request a "dag" parameter and/or
        "traceback" which will contain a dictionary, possible keys are "build"
        which contains the build error traceback and "on_finish" which contains
        the on_finish hook traceback, if any.

    serializer : callable
        Function to serialize products from PythonCallable tasks. Used if the
        task has no serializer. See ``ploombe.tasks.PythonCallable``
        documentation for details.

    unserializer : callable
        Function to unserialize products from PythonCallable tasks. Used if the
        task has no serializer. See ``ploombe.tasks.PythonCallable``
        documentation for details.
    """

    def __init__(self, name=None, clients=None, executor='serial'):
        self._G = nx.DiGraph()

        self.name = name or 'No name'
        self._logger = logging.getLogger(__name__)

        self._clients = DAGClients(clients)
        self.__exec_status = DAGStatus.WaitingRender

        if executor == 'serial':
            self._executor = executors.Serial()
        elif executor == 'parallel':
            self._executor = executors.Parallel()
        elif isinstance(executor, executors.abc.Executor):
            self._executor = executor
        else:
            raise TypeError(
                'executor must be "serial", "parallel" or '
                'an instance of executors.Executor, got type {}'.format(
                    type(executor)))

        self.on_finish = None
        self.on_failure = None
        self.on_render = None
        self._available_callback_kwargs = {'dag': self}

        self._params = DAGConfiguration()

        # task access differ using .dag.differ
        self.differ = self._params.differ

        self.serializer = None
        self.unserializer = None

    @property
    def executor(self):
        return self._executor

    @executor.setter
    def executor(self, value):
        self._executor = value

    @property
    def _exec_status(self):
        return self.__exec_status

    @_exec_status.setter
    def _exec_status(self, value):
        self._logger.debug('Setting %s status to %s', self, value)

        # The Task class is responsible for updating their status
        # (except for Executed and Errored, those are updated by the executor)
        # DAG should not set task status but only verify that after an attemp
        # to change DAGStatus, all Tasks have allowed states, otherwise there
        # is an error in either the Task or the Executor. we cannot raise an
        # exception here, since setting _exec_status happens might happen
        # right before catching an exception, but we still have to warn the
        # user that the DAG entered an inconsistent state. We only raise
        # an exception when trying to set an invalid value
        # NOTE: in some exec_status, it is ok to raise an exception, maybe we
        # should do it?

        if value == DAGStatus.WaitingRender:
            self.check_tasks_have_allowed_status({TaskStatus.WaitingRender},
                                                 value)

        # render errored
        elif value == DAGStatus.ErroredRender:
            allowed = {
                TaskStatus.WaitingExecution,
                TaskStatus.WaitingUpstream,
                TaskStatus.ErroredRender,
                TaskStatus.AbortedRender,
                TaskStatus.Skipped,
            }
            self.check_tasks_have_allowed_status(allowed, value)

        # rendering ok, waiting execution
        elif value == DAGStatus.WaitingExecution:
            exec_values = set(task.exec_status for task in self.values())
            allowed = {
                TaskStatus.WaitingExecution,
                TaskStatus.WaitingDownload,
                TaskStatus.WaitingUpstream,
                TaskStatus.Skipped,
            }
            self.check_tasks_have_allowed_status(allowed, value)

        # attempted execution but failed
        elif value == DAGStatus.Executed:
            exec_values = set(task.exec_status for task in self.values())
            # check len(self) to prevent this from failing on an empty DAG
            if not exec_values <= {TaskStatus.Executed, TaskStatus.Skipped
                                   } and len(self):
                warnings.warn('The DAG "{}" entered in an inconsistent '
                              'state: trying to set DAG status to '
                              'DAGStatus.Executed but executor '
                              'returned tasks whose status is not '
                              'TaskStatus.Executed nor '
                              'TaskStatus.Skipped, returned '
                              'status: {}'.format(self.name, exec_values))
        elif value == DAGStatus.Errored:
            # no value validation since this state is also set then the
            # DAG executor ends up abrubtly
            pass
        else:
            raise RuntimeError('Unknown DAGStatus value: {}'.format(value))

        self.__exec_status = value

    def check_tasks_have_allowed_status(self, allowed, new_status):
        exec_values = set(task.exec_status for task in self.values())
        if not exec_values <= allowed:
            warnings.warn('The DAG "{}" entered in an inconsistent state: '
                          'trying to set DAG status to '
                          '{} but executor '
                          'returned tasks whose status is not in a '
                          'subet of {}. Returned '
                          'status: {}'.format(self.name, new_status, allowed,
                                              exec_values))

    @property
    def product(self):
        # NOTE: this allows declaring a dag as a dependency for one task,
        # maybe create a metaclass that applies to DAGs and Task
        # We have to rebuild it since tasks might have been added
        return MetaProduct([t.product for t in self.values()])

    @property
    def clients(self):
        return self._clients

    def pop(self, name):
        """Remove a task from the dag
        """
        t = self._G.nodes[name]['task']
        self._G.remove_node(name)
        return t

    def render(self, force=False, show_progress=True, remote=False):
        """
        Render resolves all placeholders in tasks and determines whether
        a task should run or not based on the task.product metadata, this
        allows up-to-date tasks to be skipped

        Parameters
        ----------
        force : bool, default=False
            Ignore product metadata status and prepare all tasks to be
            executed. This option renders much faster in DAGs with products
            whose metadata is stored in remote systems, because there is no
            need to fetch metadata over the network. If the DAG won't be
            built, this option is recommended.

        show_progress : bool, default=True
            Show progress bar

        remote : bool, default=False
            Use remote metadata for determining task status. In most scenarios,
            you want this to be False, Ploomber uses this internally when
            exporting pipelines to other platforms (via Soopervisor).
        """
        g = self._to_graph()

        def unique(elements):
            elements_unique = []
            for elem in elements:
                if elem not in elements_unique:
                    elements_unique.append(elem)
            return elements_unique

        dags = unique([t.dag for t in g])

        # first render any other dags involved (this happens when some
        # upstream parameters come form other dags)
        # NOTE: for large compose dags it might be wasteful to render over
        # and over
        for dag in dags:
            if dag is not self:
                dag._render_current(force=force,
                                    show_progress=show_progress,
                                    remote=remote)

        # then, render this dag
        self._render_current(force=force,
                             show_progress=show_progress,
                             remote=remote)

        return self

    def _render_current(self, force, show_progress, remote):
        """
        Render tasks, and update exec_status
        """
        if not self._params.cache_rendered_status:
            # if forcing rendering, there is no need to download metadata
            if not force:
                fetch_remote_metadata_in_parallel(self)

            if show_progress:
                tasks = tqdm(self.values(), total=len(self))
            else:
                tasks = self.values()

            exceptions = RenderExceptionsCollector()
            warnings_ = RenderWarningsCollector()

            # reset all tasks status
            for task in tasks:
                task.exec_status = TaskStatus.WaitingRender

            for t in tasks:
                # no need to process task with AbortedRender
                if t.exec_status == TaskStatus.AbortedRender:
                    continue

                if show_progress:
                    tasks.set_description(
                        'Rendering DAG "{}"'.format(self.name)
                        if self.name != 'No name' else 'Rendering DAG')

                with warnings.catch_warnings(record=True) as warnings_current:
                    warnings.simplefilter("ignore", DeprecationWarning)

                    try:
                        t.render(
                            force=force,
                            outdated_by_code=self._params.outdated_by_code,
                            remote=remote)
                    except Exception as e:
                        tr = _format.exception(e)
                        exceptions.append(task=t, message=tr)

                if warnings_current:
                    warnings_str = [str(w.message) for w in warnings_current]
                    warnings_.append(task=t, message='\n'.join(warnings_str))

            if warnings_:
                # FIXME: maybe raise one by one to keep the warning type
                warnings.warn(str(warnings_))

            if exceptions:
                self._exec_status = DAGStatus.ErroredRender
                raise DAGRenderError(str(exceptions))

            try:
                self._run_on_render()
            except Exception as e:
                # error in hook, log exception
                msg = ('Exception when running on_render '
                       'for DAG "{}": {}'.format(self.name, e))
                self._logger.exception(msg)
                self._exec_status = DAGStatus.ErroredRender
                raise DAGRenderError(msg) from e

            check_duplicated_products(self)

            self._exec_status = DAGStatus.WaitingExecution

    def build(self,
              force=False,
              show_progress=True,
              debug=False,
              close_clients=True):
        """
        Runs the DAG in order so that all upstream dependencies are run for
        every task

        Parameters
        ----------
        force : bool, default=False
            If True, it will run all tasks regardless of status, defaults to
            False

        show_progress : bool, default=True
            Show progress bar

        debug : bool, default=False
            Drop a debugging session if building raises an exception. Note that
            this modifies the executor, temporarily setting it to Serial
            with subprocess off and catching exceptions/warnings off. Restores
            the original executor at the end

        close_clients : bool, default=True
            Close all clients (dag-level, task-level and product-level) upon
            successful build

        Notes
        -----
        All dag-level clients are closed after calling this function

        ``debug`` is useful to let a pipeline run and start debugging at a
        failing  PythonCallable task but it won't work with failing
        ``NotebookRunner`` tasks because notebooks/scripts are executed in a
        different process. If you want to debug ``NotebookRunner`` tasks, use
        ``NotebookRunner.debug()`` instead.

        Returns
        -------
        BuildReport
            A dict-like object with tasks as keys and dicts with task
            status as values
        """
        kwargs = callback_check(self._params.logging_factory,
                                available={'dag_name': self.name})

        res = self._params.logging_factory(**kwargs)

        if isinstance(res, Iterable):
            dag_logger = DAGLogger(*res)
        else:
            dag_logger = DAGLogger(handler=res)

        # if debug, we have to change the executor to these settings, if we run
        # tasks in a subprocess or catch exception, we won't be able to start
        # the debugging session in the right place
        if debug:
            executor_original = self.executor
            self.executor = executors.Serial(build_in_subprocess=False,
                                             catch_exceptions=False,
                                             catch_warnings=False)

        callable_ = partial(self._build,
                            force=force,
                            show_progress=show_progress)

        with dag_logger:
            try:
                if debug:
                    report = debug_if_exception(callable_)
                else:
                    report = callable_()
            finally:
                if close_clients:
                    self.close_clients()

        if debug:
            self.executor = executor_original

        return report

    def _build(self, force, show_progress):
        # always render before building (the function might immediately
        # return if the user turned render status caching on)
        # Do not show progress - should only be displayed when .render is
        # called directly
        self.render(force=force, show_progress=False)

        if self._exec_status == DAGStatus.ErroredRender:
            raise DAGBuildError('Cannot build dag that failed to render, '
                                'fix rendering errors then build again. '
                                'To see the full traceback again, run '
                                'dag.render(force=True)')
        else:
            self._logger.info('Building DAG %s', self)

            tb = {}

            try:
                # within_dag flags when we execute a task in isolation
                # vs as part of a dag execution
                # FIXME: not passing force flag
                task_reports = self._executor(dag=self,
                                              show_progress=show_progress)

            # executors raise this error to signal that there was an error
            # building the dag, this allows us to run the on_failure hook,
            # but any other errors should not be caught (e.g.
            # a user might turn that setting off in the executor to start
            # a debugging session at the line of failure)
            except DAGBuildError as e:
                tb['build'] = traceback.format_exc()
                self._exec_status = DAGStatus.Errored
                build_exception = e
            except DAGBuildEarlyStop:
                # early stop and empty on_failure, nothing left to do
                if self.on_failure is None:
                    return
            else:
                # no error when building dag
                build_exception = None

            if build_exception is None:
                empty = [
                    TaskReport.empty_with_name(t.name) for t in self.values()
                    if t.exec_status == TaskStatus.Skipped
                ]

                build_report = BuildReport(task_reports + empty)
                self._logger.info(' DAG report:\n{}'.format(build_report))

                # try on_finish hook
                try:
                    self._run_on_finish(build_report)
                except Exception as e:
                    tb['on_finish'] = traceback.format_exc()
                    # on_finish error, log exception and set status
                    msg = ('Exception when running on_finish '
                           'for DAG "{}": {}'.format(self.name, e))
                    self._logger.exception(msg)
                    self._exec_status = DAGStatus.Errored

                    if isinstance(e, DAGBuildEarlyStop):
                        # early stop, nothing left to co
                        return
                    else:
                        # otherwise raise exception
                        raise DAGBuildError(msg) from e
                else:
                    # DAG success and on_finish did not raise exception
                    self._exec_status = DAGStatus.Executed
                    return build_report

            else:
                # DAG raised error, run on_failure hook
                try:
                    self._run_on_failure(tb)
                except Exception as e:
                    # error in hook, log exception
                    msg = ('Exception when running on_failure '
                           'for DAG "{}": {}'.format(self.name, e))
                    self._logger.exception(msg)

                    # do not raise exception if early stop
                    if isinstance(e, DAGBuildEarlyStop):
                        return
                    else:
                        raise DAGBuildError(msg) from e

                # on_failure hook executed, raise original exception
                raise build_exception

    def close_clients(self):
        """Close all clients (dag-level, task-level and product-level)
        """
        for client in self.clients.values():
            client.close()

        for task_name in self._iter():
            task = self[task_name]

            if task.client:
                task.client.close()

            if task.product.client:
                task.product.client.close()

    def _run_on_failure(self, tb):
        if self.on_failure:
            self._logger.debug('Executing on_failure hook '
                               'for dag "%s"', self.name)
            kwargs_available = copy(self._available_callback_kwargs)
            kwargs_available['traceback'] = tb

            kwargs = callback_check(self.on_failure, kwargs_available)
            self.on_failure(**kwargs)
        else:
            self._logger.debug('No on_failure hook for dag '
                               '"%s", skipping', self.name)

    def _run_on_finish(self, build_report):
        if self.on_finish:
            self._logger.debug('Executing on_finish hook '
                               'for dag "%s"', self.name)
            kwargs_available = copy(self._available_callback_kwargs)
            kwargs_available['report'] = build_report
            kwargs = callback_check(self.on_finish, kwargs_available)
            self.on_finish(**kwargs)
        else:
            self._logger.debug('No on_finish hook for dag '
                               '"%s", skipping', self.name)

    def _run_on_render(self):
        if self.on_render:
            self._logger.debug('Executing on_render hook '
                               'for dag "%s"', self.name)
            kwargs_available = copy(self._available_callback_kwargs)
            kwargs = callback_check(self.on_render, kwargs_available)
            self.on_render(**kwargs)
        else:
            self._logger.debug('No on_render hook for dag '
                               '"%s", skipping', self.name)

    def _deepcopy_safe(self):
        try:
            return deepcopy(self)
        except Exception as e:
            raise RuntimeError(
                "An error occurred while copying DAG object") from e

    def build_partially(self,
                        target,
                        force=False,
                        show_progress=True,
                        debug=False,
                        skip_upstream=False):
        """Partially build a dag until certain task

        Parameters
        ----------
        target : str
            Name of the target task (last one to build). Can pass a wildcard
            such as 'tasks-*'

        force : bool, default=False
            If True, it will run all tasks regardless of status, defaults to
            False

        show_progress : bool, default=True
            Show progress bar

        debug : bool, default=False
            Drop a debugging session if building raises an exception. Note that
            this modifies the executor and temporarily sets it to Serial
            with subprocess off and catching exceptions/warnings off. Restores
            the original executor at the end.

        skip_upstream : bool, default=False
            If False, includes all upstream dependencies required to build
            target, otherwise it skips them. Note that if this is True and
            it's not possible to build a given task (e.g., missing upstream
            products), this will fail
        """

        # we have to use a deep copy since using a soft one will corrupt
        # task status in subsequent runs

        dag_copy = self._deepcopy_safe()

        # task names are usually str, although this isn't strictly enforced
        if isinstance(target, str) and '*' in target:
            targets = set(fnmatch.filter(self._iter(), target))

            to_include = [
                self[target]._lineage for target in targets
                if self[target]._lineage
            ]

            if to_include:
                lineage = reduce(lambda a, b: a.union(b), to_include)
            else:
                lineage = set()

        else:
            targets = {target}
            lineage = self[target]._lineage or set()

        to_remove = set(dag_copy) - targets - lineage

        for task in to_remove:
            dag_copy.pop(task)

        # clear metadata in the original dag, because building the copy
        # will make it outdated, we have to force reload from disk
        self._clear_metadata()

        if skip_upstream:
            dag_copy.render(force=force, show_progress=show_progress)
            # to prevent call to dag_copy.render() inside dag_copy.build()
            # to overwrite Skipped status
            dag_copy._params.cache_rendered_status = True

            for name, task in dag_copy.items():
                if name not in targets:
                    dag_copy[name].exec_status = TaskStatus.Skipped

        return dag_copy.build(force=force,
                              show_progress=show_progress,
                              debug=debug)

    def status(self, **kwargs):
        """Returns a table with tasks status
        """
        # FIXME: delete this, make dag.render() return this
        self.render()

        return Table([self[name].status(**kwargs) for name in self])

    def to_markup(self, path=None, fmt='html', sections=None):
        """Returns a str (md or html) with the pipeline's description

        Parameters
        ----------
        sections : list
            Which sections to include, possible values are "plot", "status"
            and "source". Defaults to ["plot", "status"]
        """
        sections = sections or ['plot', 'status']

        if fmt not in {'html', 'md'}:
            raise ValueError('fmt must be html or md, got {}'.format(fmt))

        if 'status' in sections:
            status = self.status().to_format('html')
        else:
            status = False

        if 'plot' in sections:
            fd, path_to_plot = tempfile.mkstemp(suffix='.png')
            os.close(fd)
            self.plot(output=path_to_plot)
            plot = image_bytes2html(Path(path_to_plot).read_bytes())
        else:
            plot = False

        template_md = importlib_resources.read_text(resources, 'dag.md')
        out = Template(template_md).render(plot=plot,
                                           status=status,
                                           source='source' in sections,
                                           dag=self)

        if fmt == 'html':
            # importing this requires mistune. we import here since it's
            # an optional dependency
            from ploomber.util import markup
            import mistune

            renderer = markup.HighlightRenderer()
            out = mistune.markdown(out, escape=False, renderer=renderer)

            # add css
            html = importlib_resources.read_text(resources,
                                                 'github-markdown.html')
            out = Template(html).render(content=out)

        if path is not None:
            Path(path).write_text(out)

        return out

    def plot(self, backend=None, output='embed', include_products=False):
        """Plot the DAG

        Parameters
        ----------
        output : str, default='embed'
            Where to save the output (e.g., pipeline.png). If 'embed', it
            returns an IPython image instead.

        Parameters
        ----------
        include_products : bool, default=False
            If False, each node only contains the task name, if True
            if contains the task name and products.
        """

        is_pygraphviz_installed = True if find_spec("pygraphviz") else False
        if ((not is_pygraphviz_installed and backend is None)
                or (backend == 'd3')):
            # FIXME: add tests for this
            self.render()
            G = self._to_graph(return_graphviz=False,
                               return_json_dag=True,
                               include_products=include_products)
            json_dag = nx.readwrite.json_graph.node_link_data(G)
            output = output.rsplit(".")[0] + '.html'
            backend = "d3"
            return plot.with_d3(json_dag, output=output)
        elif not is_pygraphviz_installed and backend == "pygraphviz":
            raise RuntimeError(
                "pygraphviz is not installed to generate dag plot\n" +
                _pygraphviz_message)

        if output == 'embed':
            fd, path = tempfile.mkstemp(suffix='.png')
            os.close(fd)
        else:
            path = str(output)

        # attributes docs:
        # https://graphviz.gitlab.io/_pages/doc/info/attrs.html

        G = self._to_graph(return_graphviz=True,
                           include_products=include_products)
        G.draw(path, prog='dot', args='-Grankdir=LR')

        if output == 'embed':
            image = Image(filename=path)
            Path(path).unlink()
            return image

    def _add_task(self, task):
        """Adds a task to the DAG
        """
        if task.name in self._G:
            raise ValueError('DAG already has a task with name '
                             f'{task.name!r}. Pass a "name" '
                             'argument to the task to '
                             'change it')

        if task.name is not None:
            self._G.add_node(task.name, task=task)
        else:
            raise ValueError('Tasks must have a name, got None')

    def _to_graph(self,
                  only_current_dag=False,
                  return_graphviz=False,
                  return_json_dag=False,
                  include_products=False):
        """
        Converts the DAG to a Networkx DiGraph object. Since upstream
        dependencies are not required to come from the same DAG,
        this object might include tasks that are not included in the current
        object

        Parameters
        ----------
        include_products : bool, default=False
            If False, each node only contains the task name, if True
            if contains the task name and products.
        """
        # https://networkx.github.io/documentation/networkx-1.10/reference/drawing.html
        # http://graphviz.org/doc/info/attrs.html

        # NOTE: delete this, use existing DiGraph object
        G = nx.DiGraph()
        for task in self.values():
<<<<<<< HEAD
            if return_graphviz or return_json_dag:
=======
            if return_graphviz:
                outdated = task.product._is_outdated()

>>>>>>> 73902828
                # add parameters for graphviz plotting
                color = ('#F08080' if outdated else '#90EE90')

                label = (_task_short_repr(task)
                         if include_products else task.name)

                attr = {
                    'fillcolor': color,
                    'style': 'dashed, filled' if outdated else 'filled',
                    'fontname': 'Helvetica',
                    'fontsize': '16pt',
                    'id': task.name,
                    'label': label
                }
                # graphviz uses the str representation of the node object to
                # distinguish them - by default str(task) returns
                # str(task.product), we have to make sure that when
                # return_graphviz=True, we pass the task id as node, instead
                # of the full task object, otherwise if two products have the
                # same str representation, nodes will clash
                G.add_node(task.name, **attr)
            else:
                # otherwise add the actual task object as node
                G.add_node(task)

            # function to determine what to use as node depending on the
            # return_graphviz
            def get(task):
                return task if not (return_graphviz
                                    or return_json_dag) else task.name

            # add edges
            if only_current_dag:
                G.add_edges_from([(get(up), get(task))
                                  for up in task.upstream.values()
                                  if up.dag is self])
            else:
                G.add_edges_from([(get(up), get(task))
                                  for up in task.upstream.values()])
        if return_json_dag or not return_graphviz:
            return G
        return nx.nx_agraph.to_agraph(G)

    def _add_edge(self, task_from, task_to, group_name=None):
        """Add an edge between two tasks

        Parameters
        ----------
        group_name : str
            Pass a string to group this edge, upon rendering, upstream
            products are available via task[group_name][tas_name]
        """
        attrs = {} if group_name is None else {'group_name': group_name}

        # when adding a task group (but not a dag)
        if isiterable(task_from) and not isinstance(task_from, DAG):
            # if iterable, add all components as separate upstream tasks
            for a_task_from in task_from:

                # this happens when the task was originally declared in
                # another dag...
                if a_task_from.name not in self._G:
                    self._G.add_node(a_task_from.name, task=a_task_from)

                self._G.add_edge(a_task_from.name, task_to.name, **attrs)

        else:
            # this happens when the task was originally declared in
            # another dag...
            if task_from.name not in self._G:
                self._G.add_node(task_from.name, task=task_from)

            # DAGs are treated like a single task
            self._G.add_edge(task_from.name, task_to.name, **attrs)

    def _get_upstream(self, task_name):
        """Get upstream tasks given a task name (returns Task objects)
        """
        upstream_names = self._G.predecessors(task_name)
        return {name: self._G.nodes[name]['task'] for name in upstream_names}

    def get_downstream(self, task_name):
        """
        Get downstream tasks for a given task name
        """
        return list(self._G.successors(task_name))

    def _clear_metadata(self):
        """
        Getting product status (outdated/up-to-date) is slow, especially for
        product whose metadata is stored remotely. This is critical when
        rendering because we need to do a forward pass to know which tasks to
        run and a product's status depends on its upstream product's status,
        and we have to make sure we only retrieve metadata once, so we save a
        local copy. But even with this implementation, we don't throw away
        product status after rendering, otherwise calls that need project
        status (like DAG.plot, DAG.status, DAG.to_markup) would have to get
        product status before running its logic, so once we get it, we stick
        with it. The only caveat is that status updates won't be reflected
        immediately (e.g. if the user manually deletes a product's metadata),
        but that's a small price to pay given that this is not expected to
        happen often. The only case when we *must* be sure that we have
        up-to-date metadata is when calling DAG.build(), so we call this
        method before building, which forces metadata reload.
        """
        self._logger.debug('Clearing product status')
        # clearing out this way is only useful after building, but not
        # if the metadata changed since it wont be reloaded
        for task in self.values():
            task.product.metadata.clear()

    def __getitem__(self, key) -> Task:
        try:
            return self._G.nodes[key]['task']
        except KeyError as e:
            e.args = ('DAG does not have a task with name {}'.format(
                repr(key)), )
            raise

    def __delitem__(self, key):
        # TODO: this implementation is correct but perhaps we should raise
        # warning if the deleted task has downstream dependencies, render
        # and build will no longer work
        return self._G.remove_node(key)

    def __iter__(self):
        """
        Iterate task names in topological order. Topological order is
        desirable in many situations, this order guarantees that for any given
        task, its dependencies are executed first, but it's also useful for
        other purposes, such as listing tasks, because it shows a more natural
        order to see how data flows start to finish. For cases where this
        sorting is not required, used the DAG._iter() method instead.


        Notes
        -----
        https://en.wikipedia.org/wiki/Topological_sorting
        """
        # TODO: raise a warning if this any of this dag tasks have tasks
        # from other tasks as dependencies (they won't show up here)
        try:
            for name in nx.algorithms.topological_sort(self._G):
                yield name
        except nx.NetworkXUnfeasible:
            raise DAGCycle

    def _iter(self):
        """Iterate over tasks names (unordered but more efficient than __iter__
        """
        for name in self._G:
            yield name

    def __len__(self):
        return len(self._G)

    def __repr__(self):
        return '{}("{}")'.format(type(self).__name__, self.name)

    # IPython integration
    # https://ipython.readthedocs.io/en/stable/config/integrating.html

    def _ipython_key_completions_(self):
        return list(self)

    # __getstate__ and __setstate__ are needed to make this picklable

    def __getstate__(self):
        state = self.__dict__.copy()
        # _logger is not pickable, so we remove them and build
        # them again in __setstate__
        del state['_logger']
        return state

    def __setstate__(self, state):
        self.__dict__.update(state)
        self._logger = logging.getLogger('{}.{}'.format(
            __name__,
            type(self).__name__))


def _single_product_short_repr(product):
    s = repr(product)

    if len(s) > 20:
        s_short = ''

        t = ceil(len(s) / 20)

        for i in range(t):
            s_short += s[(20 * i):(20 * (i + 1))] + '\n'
    else:
        s_short = s

    return s_short


def _meta_product_short_repr(metaproduct):
    return ', '.join(
        [_single_product_short_repr(p) for p in metaproduct.products])


def _product_short_repr(product):
    if isinstance(product, MetaProduct):
        return _meta_product_short_repr(product)
    else:
        return _single_product_short_repr(product)


def _task_short_repr(task):

    def short(s):
        max_l = 30
        return s if len(s) <= max_l else s[:max_l - 3] + '...'

    return ('{} -> \n{}'.format(short(str(task.name)),
                                _product_short_repr(task.product)))<|MERGE_RESOLUTION|>--- conflicted
+++ resolved
@@ -884,13 +884,9 @@
         # NOTE: delete this, use existing DiGraph object
         G = nx.DiGraph()
         for task in self.values():
-<<<<<<< HEAD
             if return_graphviz or return_json_dag:
-=======
-            if return_graphviz:
                 outdated = task.product._is_outdated()
 
->>>>>>> 73902828
                 # add parameters for graphviz plotting
                 color = ('#F08080' if outdated else '#90EE90')
 
