"""
Ploomber execution model:

To orchestrate Task execution, they are organized in a DAG object that keeps
track of dependencies and status.

It all starts with a call to DAG.render(), all placeholders are resolved
and the task status is determined. If any task fails to render, the process
is stopped and such DAG cannot be executed.

Once all tasks render successfully, their product's metadata determined
whether they should run or not based on source code changes, this behavior
can be overridden by passing DAG.render(force=True).

When DAG.build() is called, actual execution happens. Tasks are executed in
order (but up-to-date tasks are skipped). If tasks succeed, their downstream
dependencies will be executed, otherwise they are aborted.

If any task fails, DAG executes the on_failure hook, otherwise, it executes
the on_finish hook.

The DAG does not execute tasks, but delegates this to an Executor object,
executors adhere to task status and do not build tasks if they are marked
as Aborted or Skipped. But executors are free to execute tasks in
subprocesses, in such case, the have to report back the result of task
building to the main process.

DAGs can be executed in different forms. Changes to the execution model must
take these four scenarios into account:

1) Single process. This is the simplest way of executing DAGs. Everything is
executed in the same process (i.e., using the Serial executor with the option
for using subprocesses turned off).

2) Multiple processes, single node. This happens when executing the DAG using
Serial with the option for subprocesses turned on or when using the Parallel
executor. On this case, subprocesses must report back the result of building
a given task to the main process.

3) Multiple nodes, single filesystem. This happens when execution is
orchestrated by another system such as Argo or Airflow. We no longer use
an executor but rather build each task individually. We can no longer monitor
task status as a whole so we rely on the external system for doing so. Since
there is a shared filesystem, upstream products are available to any given
task.

4) Multiple nodes, multiple filesystems. This is the most complex setup.
(e.g., executing in Argo with completely isolated pods). Since File
products from one task aren't available for the next one, the user has to
configure a File.client. When executing each task (Task.build), we use the
client to fetch upstream dependencies and execute a given task.
"""
from functools import reduce
import fnmatch
import sys
import os
from collections.abc import Iterable
import traceback
from copy import copy, deepcopy
from pathlib import Path
import warnings
import logging
import tempfile
from math import ceil
from functools import partial

try:
    import importlib.resources as importlib_resources
except ImportError:  # pragma: no cover
    # backported
    import importlib_resources

import networkx as nx
from tqdm.auto import tqdm
from jinja2 import Template
from IPython.display import Image

from ploomber.table import Table, TaskReport, BuildReport
from ploomber.products import MetaProduct
from ploomber.util import (image_bytes2html, isiterable, requires)
from ploomber.util.debug import debug_if_exception
from ploomber import resources
from ploomber import executors
from ploomber.executors import _format
from ploomber.constants import TaskStatus, DAGStatus
from ploomber.exceptions import (DAGBuildError, DAGRenderError,
                                 DAGBuildEarlyStop, DAGCycle)
from ploomber.messagecollector import (RenderExceptionsCollector,
                                       RenderWarningsCollector)
from ploomber.util.util import callback_check
from ploomber.dag.dagconfiguration import DAGConfiguration
from ploomber.dag.daglogger import DAGLogger
from ploomber.dag.dagclients import DAGClients
from ploomber.dag.abstractdag import AbstractDAG
from ploomber.dag.util import (check_duplicated_products,
                               fetch_remote_metadata_in_parallel)
from ploomber.tasks.abc import Task

if sys.version_info < (3, 8):
    # pygraphviz dropped support for python 3.7
    _conda_cmd = "conda install 'pygraphviz<1.8' -c conda-forge"
else:
    _conda_cmd = "conda install pygraphviz -c conda-forge"

_pygraphviz_message = (
    f"Note that 'pygraphviz' requires 'graphviz' (which is not "
    "pip-installable). To install both: "
    f"{_conda_cmd}\nFor alternatives, see: "
    "https://ploomber.io/s/plot")


class DAG(AbstractDAG):
    """A collection of tasks with dependencies

    Parameters
    ----------
    name : str, optional
        A name to identify this DAG
    clients : dict, optional
        A dictionary with classes as keys and clients as values, can be
        later modified using dag.clients[dag] = client
    differ : CodeDiffer
        An object to determine whether two pieces of code are the same and
        to output a diff, defaults to CodeDiffer() (default parameters)
    executor : str or ploomber.executors instance, optional
        The executor to use (ploomber.executors.Serial and
        ploomber.executors.Parallel), is a string is passed ('serial'
        or 'parallel') the corresponding executor is initialized with default
        parameters

    Attributes
    ----------
    name : str
        A name to identify the DAG

    clients : dict
        A class to client mapping

    executor : ploomber.Executor
        Executor object to run tasks

    on_render : callable
        Function to execute upon rendering. Can request a "dag" parameter.

    on_finish : callable
        Function to execute upon execution. Can request a "dag" parameter
        and/or "report", which contains the report object returned by the
        build function.

    on_failure : callable
        Function to execute upon failure. Can request a "dag" parameter and/or
        "traceback" which will contain a dictionary, possible keys are "build"
        which contains the build error traceback and "on_finish" which contains
        the on_finish hook traceback, if any.

    serializer : callable
        Function to serialize products from PythonCallable tasks. Used if the
        task has no serializer. See ``ploombe.tasks.PythonCallable``
        documentation for details.

    unserializer : callable
        Function to unserialize products from PythonCallable tasks. Used if the
        task has no serializer. See ``ploombe.tasks.PythonCallable``
        documentation for details.
    """

    def __init__(self, name=None, clients=None, executor='serial'):
        self._G = nx.DiGraph()

        self.name = name or 'No name'
        self._logger = logging.getLogger(__name__)

        self._clients = DAGClients(clients)
        self.__exec_status = DAGStatus.WaitingRender

        if executor == 'serial':
            self._executor = executors.Serial()
        elif executor == 'parallel':
            self._executor = executors.Parallel()
        elif isinstance(executor, executors.abc.Executor):
            self._executor = executor
        else:
            raise TypeError(
                'executor must be "serial", "parallel" or '
                'an instance of executors.Executor, got type {}'.format(
                    type(executor)))

        self.on_finish = None
        self.on_failure = None
        self.on_render = None
        self._available_callback_kwargs = {'dag': self}

        self._params = DAGConfiguration()

        # task access differ using .dag.differ
        self.differ = self._params.differ

        self.serializer = None
        self.unserializer = None

    @property
    def executor(self):
        return self._executor

    @executor.setter
    def executor(self, value):
        self._executor = value

    @property
    def _exec_status(self):
        return self.__exec_status

    @_exec_status.setter
    def _exec_status(self, value):
        self._logger.debug('Setting %s status to %s', self, value)

        # The Task class is responsible for updating their status
        # (except for Executed and Errored, those are updated by the executor)
        # DAG should not set task status but only verify that after an attemp
        # to change DAGStatus, all Tasks have allowed states, otherwise there
        # is an error in either the Task or the Executor. we cannot raise an
        # exception here, since setting _exec_status happens might happen
        # right before catching an exception, but we still have to warn the
        # user that the DAG entered an inconsistent state. We only raise
        # an exception when trying to set an invalid value
        # NOTE: in some exec_status, it is ok to raise an exception, maybe we
        # should do it?

        if value == DAGStatus.WaitingRender:
            self.check_tasks_have_allowed_status({TaskStatus.WaitingRender},
                                                 value)

        # render errored
        elif value == DAGStatus.ErroredRender:
            allowed = {
                TaskStatus.WaitingExecution,
                TaskStatus.WaitingUpstream,
                TaskStatus.ErroredRender,
                TaskStatus.AbortedRender,
                TaskStatus.Skipped,
            }
            self.check_tasks_have_allowed_status(allowed, value)

        # rendering ok, waiting execution
        elif value == DAGStatus.WaitingExecution:
            exec_values = set(task.exec_status for task in self.values())
            allowed = {
                TaskStatus.WaitingExecution,
                TaskStatus.WaitingDownload,
                TaskStatus.WaitingUpstream,
                TaskStatus.Skipped,
            }
            self.check_tasks_have_allowed_status(allowed, value)

        # attempted execution but failed
        elif value == DAGStatus.Executed:
            exec_values = set(task.exec_status for task in self.values())
            # check len(self) to prevent this from failing on an empty DAG
            if not exec_values <= {TaskStatus.Executed, TaskStatus.Skipped
                                   } and len(self):
                warnings.warn('The DAG "{}" entered in an inconsistent '
                              'state: trying to set DAG status to '
                              'DAGStatus.Executed but executor '
                              'returned tasks whose status is not '
                              'TaskStatus.Executed nor '
                              'TaskStatus.Skipped, returned '
                              'status: {}'.format(self.name, exec_values))
        elif value == DAGStatus.Errored:
            # no value validation since this state is also set then the
            # DAG executor ends up abrubtly
            pass
        else:
            raise RuntimeError('Unknown DAGStatus value: {}'.format(value))

        self.__exec_status = value

    def check_tasks_have_allowed_status(self, allowed, new_status):
        exec_values = set(task.exec_status for task in self.values())
        if not exec_values <= allowed:
            warnings.warn('The DAG "{}" entered in an inconsistent state: '
                          'trying to set DAG status to '
                          '{} but executor '
                          'returned tasks whose status is not in a '
                          'subet of {}. Returned '
                          'status: {}'.format(self.name, new_status, allowed,
                                              exec_values))

    @property
    def product(self):
        # NOTE: this allows declaring a dag as a dependency for one task,
        # maybe create a metaclass that applies to DAGs and Task
        # We have to rebuild it since tasks might have been added
        return MetaProduct([t.product for t in self.values()])

    @property
    def clients(self):
        return self._clients

    def pop(self, name):
        """Remove a task from the dag
        """
        t = self._G.nodes[name]['task']
        self._G.remove_node(name)
        return t

    def render(self, force=False, show_progress=True, remote=False):
        """
        Render resolves all placeholders in tasks and determines whether
        a task should run or not based on the task.product metadata, this
        allows up-to-date tasks to be skipped

        Parameters
        ----------
        force : bool, default=False
            Ignore product metadata status and prepare all tasks to be
            executed. This option renders much faster in DAGs with products
            whose metadata is stored in remote systems, because there is no
            need to fetch metadata over the network. If the DAG won't be
            built, this option is recommended.

        show_progress : bool, default=True
            Show progress bar

        remote : bool, default=False
            Use remote metadata for determining task status. In most scenarios,
            you want this to be False, Ploomber uses this internally when
            exporting pipelines to other platforms (via Soopervisor).
        """
        g = self._to_graph()

        def unique(elements):
            elements_unique = []
            for elem in elements:
                if elem not in elements_unique:
                    elements_unique.append(elem)
            return elements_unique

        dags = unique([t.dag for t in g])

        # first render any other dags involved (this happens when some
        # upstream parameters come form other dags)
        # NOTE: for large compose dags it might be wasteful to render over
        # and over
        for dag in dags:
            if dag is not self:
                dag._render_current(force=force,
                                    show_progress=show_progress,
                                    remote=remote)

        # then, render this dag
        self._render_current(force=force,
                             show_progress=show_progress,
                             remote=remote)

        return self

    def _render_current(self, force, show_progress, remote):
        """
        Render tasks, and update exec_status
        """
        if not self._params.cache_rendered_status:
            fetch_remote_metadata_in_parallel(self)

            if show_progress:
                tasks = tqdm(self.values(), total=len(self))
            else:
                tasks = self.values()

            exceptions = RenderExceptionsCollector()
            warnings_ = RenderWarningsCollector()

            # reset all tasks status
            for task in tasks:
                task.exec_status = TaskStatus.WaitingRender

            for t in tasks:
                # no need to process task with AbortedRender
                if t.exec_status == TaskStatus.AbortedRender:
                    continue

                if show_progress:
                    tasks.set_description(
                        'Rendering DAG "{}"'.format(self.name)
                        if self.name != 'No name' else 'Rendering DAG')

                with warnings.catch_warnings(record=True) as warnings_current:
                    warnings.simplefilter("ignore", DeprecationWarning)

                    try:
                        t.render(
                            force=force,
                            outdated_by_code=self._params.outdated_by_code,
                            remote=remote)
                    except Exception as e:
                        tr = _format.exception(e)
                        exceptions.append(task=t, message=tr)

                if warnings_current:
                    warnings_str = [str(w.message) for w in warnings_current]
                    warnings_.append(task=t, message='\n'.join(warnings_str))

            if warnings_:
                # FIXME: maybe raise one by one to keep the warning type
                warnings.warn(str(warnings_))

            if exceptions:
                self._exec_status = DAGStatus.ErroredRender
                raise DAGRenderError(str(exceptions))

            try:
                self._run_on_render()
            except Exception as e:
                # error in hook, log exception
                msg = ('Exception when running on_render '
                       'for DAG "{}": {}'.format(self.name, e))
                self._logger.exception(msg)
                self._exec_status = DAGStatus.ErroredRender
                raise DAGRenderError(msg) from e

            check_duplicated_products(self)

            self._exec_status = DAGStatus.WaitingExecution

    def build(self,
              force=False,
              show_progress=True,
              debug=False,
              close_clients=True):
        """
        Runs the DAG in order so that all upstream dependencies are run for
        every task

        Parameters
        ----------
        force : bool, default=False
            If True, it will run all tasks regardless of status, defaults to
            False

        show_progress : bool, default=True
            Show progress bar

        debug : bool, default=False
            Drop a debugging session if building raises an exception. Note that
            this modifies the executor, temporarily setting it to Serial
            with subprocess off and catching exceptions/warnings off. Restores
            the original executor at the end

        close_clients : bool, default=True
            Close all clients (dag-level, task-level and product-level) upon
            successful build

        Notes
        -----
        All dag-level clients are closed after calling this function

        ``debug`` is useful to let a pipeline run and start debugging at a
        failing  PythonCallable task but it won't work with failing
        ``NotebookRunner`` tasks because notebooks/scripts are executed in a
        different process. If you want to debug ``NotebookRunner`` tasks, use
        ``NotebookRunner.debug()`` instead.

        Returns
        -------
        BuildReport
            A dict-like object with tasks as keys and dicts with task
            status as values
        """
        kwargs = callback_check(self._params.logging_factory,
                                available={'dag_name': self.name})

        res = self._params.logging_factory(**kwargs)

        if isinstance(res, Iterable):
            dag_logger = DAGLogger(*res)
        else:
            dag_logger = DAGLogger(handler=res)

        # if debug, we have to change the executor to these settings, if we run
        # tasks in a subprocess or catch exception, we won't be able to start
        # the debugging session in the right place
        if debug:
            executor_original = self.executor
            self.executor = executors.Serial(build_in_subprocess=False,
                                             catch_exceptions=False,
                                             catch_warnings=False)

        callable_ = partial(self._build,
                            force=force,
                            show_progress=show_progress)

        with dag_logger:
            try:
                if debug:
                    report = debug_if_exception(callable_)
                else:
                    report = callable_()
            finally:
                if close_clients:
                    self.close_clients()

        if debug:
            self.executor = executor_original

        return report

    def _build(self, force, show_progress):
        # always render before building (the function might immediately
        # return if the user turned render status caching on)
        # Do not show progress - should only be displayed when .render is
        # called directly
        self.render(force=force, show_progress=False)

        if self._exec_status == DAGStatus.ErroredRender:
            raise DAGBuildError('Cannot build dag that failed to render, '
                                'fix rendering errors then build again. '
                                'To see the full traceback again, run '
                                'dag.render(force=True)')
        else:
            self._logger.info('Building DAG %s', self)

            tb = {}

            try:
                # within_dag flags when we execute a task in isolation
                # vs as part of a dag execution
                # FIXME: not passing force flag
                task_reports = self._executor(dag=self,
                                              show_progress=show_progress)

            # executors raise this error to signal that there was an error
            # building the dag, this allows us to run the on_failure hook,
            # but any other errors should not be caught (e.g.
            # a user might turn that setting off in the executor to start
            # a debugging session at the line of failure)
            except DAGBuildError as e:
                tb['build'] = traceback.format_exc()
                self._exec_status = DAGStatus.Errored
                build_exception = e
            except DAGBuildEarlyStop:
                # early stop and empty on_failure, nothing left to do
                if self.on_failure is None:
                    return
            else:
                # no error when building dag
                build_exception = None

            if build_exception is None:
                empty = [
                    TaskReport.empty_with_name(t.name) for t in self.values()
                    if t.exec_status == TaskStatus.Skipped
                ]

                build_report = BuildReport(task_reports + empty)
                self._logger.info(' DAG report:\n{}'.format(build_report))

                # try on_finish hook
                try:
                    self._run_on_finish(build_report)
                except Exception as e:
                    tb['on_finish'] = traceback.format_exc()
                    # on_finish error, log exception and set status
                    msg = ('Exception when running on_finish '
                           'for DAG "{}": {}'.format(self.name, e))
                    self._logger.exception(msg)
                    self._exec_status = DAGStatus.Errored

                    if isinstance(e, DAGBuildEarlyStop):
                        # early stop, nothing left to co
                        return
                    else:
                        # otherwise raise exception
                        raise DAGBuildError(msg) from e
                else:
                    # DAG success and on_finish did not raise exception
                    self._exec_status = DAGStatus.Executed
                    return build_report

            else:
                # DAG raised error, run on_failure hook
                try:
                    self._run_on_failure(tb)
                except Exception as e:
                    # error in hook, log exception
                    msg = ('Exception when running on_failure '
                           'for DAG "{}": {}'.format(self.name, e))
                    self._logger.exception(msg)

                    # do not raise exception if early stop
                    if isinstance(e, DAGBuildEarlyStop):
                        return
                    else:
                        raise DAGBuildError(msg) from e

                # on_failure hook executed, raise original exception
                raise build_exception

    def close_clients(self):
        """Close all clients (dag-level, task-level and product-level)
        """
        for client in self.clients.values():
            client.close()

        for task_name in self._iter():
            task = self[task_name]

            if task.client:
                task.client.close()

            if task.product.client:
                task.product.client.close()

    def _run_on_failure(self, tb):
        if self.on_failure:
            self._logger.debug('Executing on_failure hook '
                               'for dag "%s"', self.name)
            kwargs_available = copy(self._available_callback_kwargs)
            kwargs_available['traceback'] = tb

            kwargs = callback_check(self.on_failure, kwargs_available)
            self.on_failure(**kwargs)
        else:
            self._logger.debug('No on_failure hook for dag '
                               '"%s", skipping', self.name)

    def _run_on_finish(self, build_report):
        if self.on_finish:
            self._logger.debug('Executing on_finish hook '
                               'for dag "%s"', self.name)
            kwargs_available = copy(self._available_callback_kwargs)
            kwargs_available['report'] = build_report
            kwargs = callback_check(self.on_finish, kwargs_available)
            self.on_finish(**kwargs)
        else:
            self._logger.debug('No on_finish hook for dag '
                               '"%s", skipping', self.name)

    def _run_on_render(self):
        if self.on_render:
            self._logger.debug('Executing on_render hook '
                               'for dag "%s"', self.name)
            kwargs_available = copy(self._available_callback_kwargs)
            kwargs = callback_check(self.on_render, kwargs_available)
            self.on_render(**kwargs)
        else:
            self._logger.debug('No on_render hook for dag '
                               '"%s", skipping', self.name)

    def _deepcopy_safe(self):
        try:
            return deepcopy(self)
        except Exception:
            print("An error occurred while copying DAG object")
<<<<<<< HEAD
            raise
=======
>>>>>>> 11d8be7f

    def build_partially(self,
                        target,
                        force=False,
                        show_progress=True,
                        debug=False,
                        skip_upstream=False):
        """Partially build a dag until certain task

        Parameters
        ----------
        target : str
            Name of the target task (last one to build). Can pass a wildcard
            such as 'tasks-*'

        force : bool, default=False
            If True, it will run all tasks regardless of status, defaults to
            False

        show_progress : bool, default=True
            Show progress bar

        debug : bool, default=False
            Drop a debugging session if building raises an exception. Note that
            this modifies the executor and temporarily sets it to Serial
            with subprocess off and catching exceptions/warnings off. Restores
            the original executor at the end.

        skip_upstream : bool, default=False
            If False, includes all upstream dependencies required to build
            target, otherwise it skips them. Note that if this is True and
            it's not possible to build a given task (e.g., missing upstream
            products), this will fail
        """
        dag_copy = self._deepcopy_safe()

        # task names are usually str, although this isn't strictly enforced
        if isinstance(target, str) and '*' in target:
            targets = set(fnmatch.filter(self._iter(), target))

            to_include = [
                self[target]._lineage for target in targets
                if self[target]._lineage
            ]

            if to_include:
                lineage = reduce(lambda a, b: a.union(b), to_include)
            else:
                lineage = set()

        else:
            targets = {target}
            lineage = self[target]._lineage or set()

        to_remove = set(dag_copy) - targets - lineage

        for task in to_remove:
            dag_copy.pop(task)

        # clear metadata in the original dag, because building the copy
        # will make it outdated, we have to force reload from disk
        self._clear_metadata()

        if skip_upstream:
            dag_copy.render(force=force, show_progress=show_progress)
            # to prevent call to dag_copy.render() inside dag_copy.build()
            # to overwrite Skipped status
            dag_copy._params.cache_rendered_status = True

            for name, task in dag_copy.items():
                if name not in targets:
                    dag_copy[name].exec_status = TaskStatus.Skipped

        return dag_copy.build(force=force,
                              show_progress=show_progress,
                              debug=debug)

    def status(self, **kwargs):
        """Returns a table with tasks status
        """
        # FIXME: delete this, make dag.render() return this
        self.render()

        return Table([self[name].status(**kwargs) for name in self])

    def to_markup(self, path=None, fmt='html', sections=None):
        """Returns a str (md or html) with the pipeline's description

        Parameters
        ----------
        sections : list
            Which sections to include, possible values are "plot", "status"
            and "source". Defaults to ["plot", "status"]
        """
        sections = sections or ['plot', 'status']

        if fmt not in {'html', 'md'}:
            raise ValueError('fmt must be html or md, got {}'.format(fmt))

        if 'status' in sections:
            status = self.status().to_format('html')
        else:
            status = False

        if 'plot' in sections:
            fd, path_to_plot = tempfile.mkstemp(suffix='.png')
            os.close(fd)
            self.plot(output=path_to_plot)
            plot = image_bytes2html(Path(path_to_plot).read_bytes())
        else:
            plot = False

        template_md = importlib_resources.read_text(resources, 'dag.md')
        out = Template(template_md).render(plot=plot,
                                           status=status,
                                           source='source' in sections,
                                           dag=self)

        if fmt == 'html':
            # importing this requires mistune. we import here since it's
            # an optional dependency
            from ploomber.util import markup
            import mistune

            renderer = markup.HighlightRenderer()
            out = mistune.markdown(out, escape=False, renderer=renderer)

            # add css
            html = importlib_resources.read_text(resources,
                                                 'github-markdown.html')
            out = Template(html).render(content=out)

        if path is not None:
            Path(path).write_text(out)

        return out

    @requires(['pygraphviz'],
              extra_msg=_pygraphviz_message,
              pip_names=['pygraphviz<1.8'] if sys.version_info <
              (3, 8) else ['pygraphviz'])
    def plot(self, output='embed'):
        """Plot the DAG

        Parameters
        ----------
        output : str, default='embed'
            Where to save the output (e.g., pipeline.png). If 'embed', it
            returns an IPython image instead.
        """
        if output == 'embed':
            fd, path = tempfile.mkstemp(suffix='.png')
            os.close(fd)
        else:
            path = str(output)

        # attributes docs:
        # https://graphviz.gitlab.io/_pages/doc/info/attrs.html

        # FIXME: add tests for this
        self.render()

        G = self._to_graph(return_graphviz=True)
        G.draw(path, prog='dot', args='-Grankdir=LR')

        if output == 'embed':
            image = Image(filename=path)
            Path(path).unlink()
            return image

    def _add_task(self, task):
        """Adds a task to the DAG
        """
        if task.name in self._G:
            raise ValueError('DAG already has a task with name '
                             f'{task.name!r}. Pass a "name" '
                             'argument to the task to '
                             'change it')

        if task.name is not None:
            self._G.add_node(task.name, task=task)
        else:
            raise ValueError('Tasks must have a name, got None')

    def _to_graph(self, only_current_dag=False, return_graphviz=False):
        """
        Converts the DAG to a Networkx DiGraph object. Since upstream
        dependencies are not required to come from the same DAG,
        this object might include tasks that are not included in the current
        object
        """
        # https://networkx.github.io/documentation/networkx-1.10/reference/drawing.html
        # http://graphviz.org/doc/info/attrs.html

        # NOTE: delete this, use existing DiGraph object
        G = nx.DiGraph()

        for task in self.values():
            if return_graphviz:
                # add parameters for graphviz plotting
                attr = {
                    'color': 'red' if task.product._is_outdated() else 'green',
                    'id': task.name,
                    'label': _task_short_repr(task)
                }
                # graphviz uses the str representation of the node object to
                # distinguish them - by default str(task) returns
                # str(task.product), we have to make sure that when
                # return_graphviz=True, we pass the task id as node, instead
                # of the full task object, otherwise if two products have the
                # same str representation, nodes will clash
                G.add_node(task.name, **attr)
            else:
                # otherwise add the actual task object as node
                G.add_node(task)

            # function to determine what to use as node depending on the
            # return_graphviz
            def get(task):
                return task if not return_graphviz else task.name

            # add edges
            if only_current_dag:
                G.add_edges_from([(get(up), get(task))
                                  for up in task.upstream.values()
                                  if up.dag is self])
            else:
                G.add_edges_from([(get(up), get(task))
                                  for up in task.upstream.values()])

        return G if not return_graphviz else nx.nx_agraph.to_agraph(G)

    def _add_edge(self, task_from, task_to, group_name=None):
        """Add an edge between two tasks

        Parameters
        ----------
        group_name : str
            Pass a string to group this edge, upon rendering, upstream
            products are available via task[group_name][tas_name]
        """
        attrs = {} if group_name is None else {'group_name': group_name}

        # when adding a task group (but not a dag)
        if isiterable(task_from) and not isinstance(task_from, DAG):
            # if iterable, add all components as separate upstream tasks
            for a_task_from in task_from:

                # this happens when the task was originally declared in
                # another dag...
                if a_task_from.name not in self._G:
                    self._G.add_node(a_task_from.name, task=a_task_from)

                self._G.add_edge(a_task_from.name, task_to.name, **attrs)

        else:
            # this happens when the task was originally declared in
            # another dag...
            if task_from.name not in self._G:
                self._G.add_node(task_from.name, task=task_from)

            # DAGs are treated like a single task
            self._G.add_edge(task_from.name, task_to.name, **attrs)

    def _get_upstream(self, task_name):
        """Get upstream tasks given a task name (returns Task objects)
        """
        upstream_names = self._G.predecessors(task_name)
        return {name: self._G.nodes[name]['task'] for name in upstream_names}

    def get_downstream(self, task_name):
        """
        Get downstream tasks for a given task name
        """
        return list(self._G.successors(task_name))

    def _clear_metadata(self):
        """
        Getting product status (outdated/up-to-date) is slow, especially for
        product whose metadata is stored remotely. This is critical when
        rendering because we need to do a forward pass to know which tasks to
        run and a product's status depends on its upstream product's status,
        and we have to make sure we only retrieve metadata once, so we save a
        local copy. But even with this implementation, we don't throw away
        product status after rendering, otherwise calls that need project
        status (like DAG.plot, DAG.status, DAG.to_markup) would have to get
        product status before running its logic, so once we get it, we stick
        with it. The only caveat is that status updates won't be reflected
        immediately (e.g. if the user manually deletes a product's metadata),
        but that's a small price to pay given that this is not expected to
        happen often. The only case when we *must* be sure that we have
        up-to-date metadata is when calling DAG.build(), so we call this
        method before building, which forces metadata reload.
        """
        self._logger.debug('Clearing product status')
        # clearing out this way is only useful after building, but not
        # if the metadata changed since it wont be reloaded
        for task in self.values():
            task.product.metadata.clear()

    def __getitem__(self, key) -> Task:
        try:
            return self._G.nodes[key]['task']
        except KeyError as e:
            e.args = ('DAG does not have a task with name {}'.format(
                repr(key)), )
            raise

    def __delitem__(self, key):
        # TODO: this implementation is correct but perhaps we should raise
        # warning if the deleted task has downstream dependencies, render
        # and build will no longer work
        return self._G.remove_node(key)

    def __iter__(self):
        """
        Iterate task names in topological order. Topological order is
        desirable in many situations, this order guarantees that for any given
        task, its dependencies are executed first, but it's also useful for
        other purposes, such as listing tasks, because it shows a more natural
        order to see how data flows start to finish. For cases where this
        sorting is not required, used the DAG._iter() method instead.


        Notes
        -----
        https://en.wikipedia.org/wiki/Topological_sorting
        """
        # TODO: raise a warning if this any of this dag tasks have tasks
        # from other tasks as dependencies (they won't show up here)
        try:
            for name in nx.algorithms.topological_sort(self._G):
                yield name
        except nx.NetworkXUnfeasible:
            raise DAGCycle

    def _iter(self):
        """Iterate over tasks names (unordered but more efficient than __iter__
        """
        for name in self._G:
            yield name

    def __len__(self):
        return len(self._G)

    def __repr__(self):
        return '{}("{}")'.format(type(self).__name__, self.name)

    # IPython integration
    # https://ipython.readthedocs.io/en/stable/config/integrating.html

    def _ipython_key_completions_(self):
        return list(self)

    # __getstate__ and __setstate__ are needed to make this picklable

    def __getstate__(self):
        state = self.__dict__.copy()
        # _logger is not pickable, so we remove them and build
        # them again in __setstate__
        del state['_logger']
        return state

    def __setstate__(self, state):
        self.__dict__.update(state)
        self._logger = logging.getLogger('{}.{}'.format(
            __name__,
            type(self).__name__))


def _single_product_short_repr(product):
    s = repr(product)

    if len(s) > 20:
        s_short = ''

        t = ceil(len(s) / 20)

        for i in range(t):
            s_short += s[(20 * i):(20 * (i + 1))] + '\n'
    else:
        s_short = s

    return s_short


def _meta_product_short_repr(metaproduct):
    return ', '.join(
        [_single_product_short_repr(p) for p in metaproduct.products])


def _product_short_repr(product):
    if isinstance(product, MetaProduct):
        return _meta_product_short_repr(product)
    else:
        return _single_product_short_repr(product)


def _task_short_repr(task):

    def short(s):
        max_l = 30
        return s if len(s) <= max_l else s[:max_l - 3] + '...'

    return ('{} -> \n{}'.format(short(str(task.name)),
                                _product_short_repr(task.product)))<|MERGE_RESOLUTION|>--- conflicted
+++ resolved
@@ -649,11 +649,7 @@
         try:
             return deepcopy(self)
         except Exception:
-            print("An error occurred while copying DAG object")
-<<<<<<< HEAD
-            raise
-=======
->>>>>>> 11d8be7f
+            raise Exception("An error occurred while copying DAG object")
 
     def build_partially(self,
                         target,
