--- conflicted
+++ resolved
@@ -19,12 +19,8 @@
 
 from ploomber.io._commander import Commander
 from ploomber.exceptions import BaseException
-<<<<<<< HEAD
 from ploomber.util.util import check_mixed_envs
-=======
 from ploomber.cli.io import command_endpoint
-
->>>>>>> 4f801c8f
 from ploomber.telemetry import telemetry
 
 _SETUP_PY = 'setup.py'
