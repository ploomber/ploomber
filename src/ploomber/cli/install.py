"""
Implementation of:

$ plomber install

This command runs a bunch of pip/conda commands (depending on what's available)
and it does the *right thing*: creating a new environment if needed, and
locking dependencies.
"""
import sys
import json
import os
import shutil
from pathlib import Path
from contextlib import contextmanager

import click
import yaml

from ploomber.io._commander import Commander
from ploomber.exceptions import BaseException
from ploomber.util.util import check_mixed_envs
from ploomber.cli.io import command_endpoint
from ploomber.telemetry import telemetry

_SETUP_PY = 'setup.py'

_REQS_LOCK_TXT = 'requirements.lock.txt'
_REQS_TXT = 'requirements.txt'

_ENV_YML = 'environment.yml'
_ENV_LOCK_YML = 'environment.lock.yml'


def _python_bin():
    """
    Get the path to the Python executable, return 'python' if unable to get it
    """
    executable = sys.executable
    return executable if executable else 'python'


_PYTHON_BIN_NAME = _python_bin()


@command_endpoint
@telemetry.log_call('install')
def main(use_lock, create_env=None, use_venv=False):
    """
    Install project, automatically detecting if it's a conda-based or pip-based
    project.

    Parameters
    ---------
    use_lock : bool
        If True Uses requirements.lock.txt/environment.lock.yml and
        requirements.dev.lock.txt/environment.dev.lock.yml files. If False
        uses regular files and creates the lock ones after installing
        dependencies. If None, it uses lock files if they exist, if they don't
        it uses regular files

    create_env : bool, default=None
        If True, creates a new environment, if False, it installs in the
        current environment. If None, it creates a new environment if there
        isn't one already active

    use_venv : bool, default=False
        Force to use Python's venv module, ignoring conda if installed
    """
    USE_CONDA = shutil.which('conda') and not use_venv
    ENV_YML_EXISTS = Path(_ENV_YML).exists()
    ENV_LOCK_YML_EXISTS = Path(_ENV_LOCK_YML).exists()
    REQS_TXT_EXISTS = Path(_REQS_TXT).exists()
    REQS_LOCK_TXT_EXISTS = Path(_REQS_LOCK_TXT).exists()

    if use_lock is None:
        if USE_CONDA:
            use_lock = ENV_LOCK_YML_EXISTS
        else:
            use_lock = REQS_LOCK_TXT_EXISTS

    if use_lock and not ENV_LOCK_YML_EXISTS and not REQS_LOCK_TXT_EXISTS:
        raise BaseException(
            "Expected an environment.lock.yaml "
            "(conda) or requirements.lock.txt (pip) in the current "
            "directory. Add one of them and try again.",
            type_='no_lock')
    elif not use_lock and not ENV_YML_EXISTS and not REQS_TXT_EXISTS:
        raise BaseException(
            "Expected an environment.yaml (conda)"
            " or requirements.txt (pip) in the current directory."
            " Add one of them and try again.",
            type_='no_env_requirements')
    elif (not USE_CONDA and use_lock and ENV_LOCK_YML_EXISTS
          and not REQS_LOCK_TXT_EXISTS):
        raise BaseException(
            "Found env environment.lock.yaml "
            "but conda is not installed. Install conda or add a "
            "requirements.lock.txt to use pip instead",
            type_='no_conda')
    elif (not USE_CONDA and not use_lock and ENV_YML_EXISTS
          and not REQS_TXT_EXISTS):
        raise BaseException(
            "Found environment.yaml but conda is not installed."
            " Install conda or add a requirements.txt to use pip instead",
            type_='no_conda2')
    elif USE_CONDA and use_lock and ENV_LOCK_YML_EXISTS:
        # TODO: emit warnings if unused requirements.txt?
        main_conda(use_lock=True,
                   create_env=create_env
                   if create_env is not None else _should_create_conda_env())
    elif USE_CONDA and not use_lock and ENV_YML_EXISTS:
        # TODO: emit warnings if unused requirements.txt?
        main_conda(use_lock=False,
                   create_env=create_env
                   if create_env is not None else _should_create_conda_env())
    else:
        # TODO: emit warnings if unused environment.yml?
        main_pip(use_lock=use_lock,
                 create_env=create_env
                 if create_env is not None else not telemetry.in_virtualenv())


def main_pip(use_lock, create_env=True):
    """
    Install pip-based project (uses venv), looks for requirements.txt files

    Parameters
    ----------
    start_time : datetime
        The initial runtime of the function.

    use_lock : bool
        If True Uses requirements.txt and requirements.dev.lock.txt files

    create_env : bool
        If True, it uses the venv module to create a new virtual environment,
        then installs the dependencies, otherwise it installs the dependencies
        in the current environment
    """
    reqs_txt = _REQS_LOCK_TXT if use_lock else _REQS_TXT
    reqs_dev_txt = ('requirements.dev.lock.txt'
                    if use_lock else 'requirements.dev.txt')

    cmdr = Commander()

    # TODO: modify readme to add how to activate env? probably also in conda
    name = Path('.').resolve().name

    try:
        _run_pip_commands(cmdr, create_env, name, reqs_dev_txt, reqs_txt,
                          use_lock)
    except Exception as e:
        cmd = f'pip install --requirement {reqs_txt}'
        raise BaseException('Failed to setup your environment. '
                            f'Invoke pip manually.\n{cmd}\n\n') from e


def _run_pip_commands(cmdr, create_env, name, reqs_dev_txt, reqs_txt,
                      use_lock):
    if create_env:
        venv_dir = f'venv-{name}'
        cmdr.print('Creating venv...')
        cmdr.run(_PYTHON_BIN_NAME,
                 '-m',
                 'venv',
                 venv_dir,
                 description='Creating venv')

        # add venv_dir to .gitignore if it doesn't exist
        if Path('.gitignore').exists():
            with open('.gitignore') as f:
                if venv_dir not in f.read():
                    cmdr.append_inline(venv_dir, '.gitignore')
        else:
            cmdr.append_inline(venv_dir, '.gitignore')

        folder, bin_name = _get_pip_folder_and_bin_name()
        pip = str(Path(venv_dir, folder, bin_name))

        if os.name == 'nt':
            cmd_activate = f'{venv_dir}\\Scripts\\Activate.ps1'
        else:
            cmd_activate = f'source {venv_dir}/bin/activate'
    else:
        cmdr.print('Installing in current venv...')
        pip = 'pip'
        cmd_activate = None

    # FIXME: using an old version of pip may lead to broken environments, so
    # we need to ensure we upgrade before installing dependencies.

    if Path(_SETUP_PY).exists():
        _pip_install_setup_py_pip(cmdr, pip)

    _pip_install(cmdr, pip, lock=not use_lock, requirements=reqs_txt)

    if Path(reqs_dev_txt).exists():
        _pip_install(cmdr, pip, lock=not use_lock, requirements=reqs_dev_txt)

    _next_steps(cmdr, cmd_activate)


def main_conda(use_lock, create_env=True):
    """
    Install conda-based project, looks for environment.yml files

    Parameters
    ----------
    use_lock : bool
        If True Uses environment.lock.yml and environment.dev.lock.yml files


    create_env : bool
        If True, it uses the venv module to create a new virtual environment,
        then installs the dependencies, otherwise it installs the dependencies
        in the current environment
    """
    env_yml = _ENV_LOCK_YML if use_lock else _ENV_YML

    # TODO: ensure ploomber-scaffold includes dependency file (including
    # lock files in MANIFEST.in
    cmdr = Commander()

    # TODO: provide helpful error messages on each command

    if create_env:
        with open(env_yml) as f:
            env_name = yaml.safe_load(f)['name']

        current_env = _current_conda_env_name()

        if env_name == current_env:
            err = (f'{env_yml} will create an environment '
                   f'named {env_name!r}, which is the current active '
                   'environment. Activate a different one and try '
                   'again: conda activate base')
            telemetry.log_api("install-error",
                              metadata={
                                  'type': 'env_running_conflict',
                                  'exception': err
                              })
            raise BaseException(err)
    else:
        env_name = _current_conda_env_name()

    # get current installed envs
    conda = shutil.which('conda')
    mamba = shutil.which('mamba')

    # if already installed and running on windows, ask to delete first,
    # otherwise it might lead to an intermittent error (permission denied
    # on vcruntime140.dll)
    if os.name == 'nt' and create_env:
        envs = cmdr.run(conda, 'env', 'list', '--json', capture_output=True)
        already_installed = any([
            env for env in json.loads(envs)['envs']
            # only check in the envs folder, ignore envs in other locations
            if 'envs' in env and env_name in env
        ])

        if already_installed:
            err = (f'Environment {env_name!r} already exists, '
                   f'delete it and try again '
                   f'(conda env remove --name {env_name})')
            telemetry.log_api("install-error",
                              metadata={
                                  'type': 'duplicate_env',
                                  'exception': err
                              })
            raise BaseException(err)

    pkg_manager = mamba if mamba else conda

    try:
        _run_conda_commands(cmdr, pkg_manager, create_env, env_yml, env_name,
                            use_lock, conda)
    except Exception as e:
        if create_env:
            cmd = f'conda env create --file {env_yml} --force'
        else:
            cmd = f'conda env update --file {env_yml} --name {env_name}'
        raise BaseException('Failed to setup your environment. '
                            f'Invoke conda manually.\n{cmd}\n\n') from e


def _run_conda_commands(
    cmdr,
    pkg_manager,
    create_env,
    env_yml,
    env_name,
    use_lock,
    conda,
):
    if create_env:
        cmdr.print('Creating conda env...')
        cmdr.run(pkg_manager,
                 'env',
                 'create',
                 '--file',
                 env_yml,
                 '--force',
                 description='Creating env')
    else:
        cmdr.print('Installing in current conda env...')

        cmdr.run(pkg_manager,
                 'env',
                 'update',
                 '--file',
                 env_yml,
                 '--name',
                 env_name,
                 description='Installing dependencies')

    if Path(_SETUP_PY).exists():
        _pip_install_setup_py_conda(cmdr, env_name)

    if not use_lock:
        env_lock = cmdr.run(conda,
                            'env',
                            'export',
                            '--no-build',
                            '--name',
                            env_name,
                            description='Locking dependencies',
                            capture_output=True)
        Path(_ENV_LOCK_YML).write_text(env_lock)

    _try_conda_install_and_lock_dev(cmdr,
                                    pkg_manager,
                                    env_name,
                                    use_lock=use_lock)

    cmd_activate = (f'conda activate {env_name}' if create_env else None)
    _next_steps(cmdr, cmd_activate)


def _should_create_conda_env():
    # not in conda env or running in base conda env
    return (not telemetry.is_conda()
            or (telemetry.is_conda() and _current_conda_env_name() == 'base'))


def _current_conda_env_name():
    return (os.environ.get('CONDA_DEFAULT_ENV')
            or Path(sys.executable).parents[1].name)


def _get_pip_folder_and_bin_name():
    folder = 'Scripts' if os.name == 'nt' else 'bin'
    bin_name = 'pip.exe' if os.name == 'nt' else 'pip'
    return folder, bin_name


def _find_conda_root(conda_bin):
    conda_bin = Path(conda_bin)

    for parent in conda_bin.parents:
        # I've seen variations of this. on windows: Miniconda3 and miniconda3
        # on linux miniconda3, anaconda and miniconda
        if parent.name.lower() in {'miniconda3', 'miniconda', 'anaconda3'}:
            return parent
    err = ('Failed to locate conda root from '
           f'directory: {str(conda_bin)!r}. Please submit an issue: '
           'https://github.com/ploomber/ploomber/issues/new')
    telemetry.log_api("install-error",
                      metadata={
                          'type': 'no_conda_root',
                          'exception': err
                      })
    raise BaseException(err)


def _path_to_pip_in_env_with_name(conda_bin, env_name):
    conda_root = _find_conda_root(conda_bin)
    folder, bin_name = _get_pip_folder_and_bin_name()
    return str(conda_root / 'envs' / env_name / folder / bin_name)


def _locate_pip_inside_conda(env_name):
    """
    Locates pip inside the conda env with a given name
    """
    pip = _path_to_pip_in_env_with_name(shutil.which('conda'), env_name)

    # this might happen if the environment does not contain python/pip
    if not Path(pip).exists():
        err = (f'Could not locate pip in environment {env_name!r}, make sure '
               'it is included in your environment.yml and try again')
        telemetry.log_api("install-error",
                          metadata={
                              'type': 'no_pip_env',
                              'exception': err
                          })
        raise BaseException(err)

    return pip


def _pip_install_setup_py_conda(cmdr, env_name):
    """
    Call "pip install --editable ." if setup.py exists. Automatically locates
    the appropriate pip binary inside the conda env given the env name
    """
    pip = _locate_pip_inside_conda(env_name)
    _pip_install_setup_py_pip(cmdr, pip)


def _pip_install_setup_py_pip(cmdr, pip):
    cmdr.run(pip,
             'install',
             '--editable',
             '.',
             description='Installing project')


def _try_conda_install_and_lock_dev(cmdr, pkg_manager, env_name, use_lock):
    env_yml = 'environment.dev.lock.yml' if use_lock else 'environment.dev.yml'

    if Path(env_yml).exists():
        cmdr.run(pkg_manager,
                 'env',
                 'update',
                 '--file',
                 env_yml,
                 '--name',
                 env_name,
                 description='Installing dev dependencies')

        if not use_lock:
            env_lock = cmdr.run(shutil.which('conda'),
                                'env',
                                'export',
                                '--no-build',
                                '--name',
                                env_name,
                                description='Locking dev dependencies',
                                capture_output=True)
            Path('environment.dev.lock.yml').write_text(env_lock)


def _next_steps(cmdr, cmd_activate):
    cmdr.success('Next steps')
<<<<<<< HEAD
    cmdr.print((f'$ {cmd_activate}\n' '$ ploomber build'))
=======

    message = f'$ {cmd_activate}\n' if cmd_activate else ''
    cmdr.print((f'{message}$ ploomber build'))
>>>>>>> a14ddd04
    cmdr.success()


def _pip_install(cmdr, pip, lock, requirements=_REQS_TXT):
    """Install and freeze requirements

    Parameters
    ----------
    cmdr
        Commander instance

    pip
        Path to pip binary

    lock
        If true, locks dependencies and stores them in a requirements.lock.txt
    """
    cmdr.run(pip,
             'install',
             '--requirement',
             requirements,
             description='Installing dependencies')

    if lock:
        pip_lock = cmdr.run(pip,
                            'freeze',
                            '--exclude-editable',
                            description='Locking dependencies',
                            capture_output=True)
        check_mixed_envs(pip_lock)
        name = Path(requirements).stem
        Path(f'{name}.lock.txt').write_text(pip_lock)


def _environment_yml_has_python(path):
    with open(path) as f:
        env_yml = yaml.safe_load(f)

    deps = env_yml.get('dependencies', [])

    has_python = False
    idx = None

    for i, line in enumerate(deps):
        if isinstance(line, str) and line.startswith('python'):
            has_python = True
            idx = i
            break

    if has_python:
        env_yml['dependencies'].pop(idx)

    return has_python, env_yml


@contextmanager
def check_environment_yaml(path, enable=True):
    has_python, env_yml = _environment_yml_has_python(path)
    TMP_FILENAME = '.ploomber-conda-tmp.yml'

    if has_python and enable:
        path_to_use = Path(TMP_FILENAME)
        path_to_use.write_text(yaml.dump(env_yml))
        click.secho(
            f'WARNING: {path!r} contains Python as '
            'dependency, ignoring it as it may break '
            'the current environment',
            fg='yellow')
    else:
        path_to_use = Path(path)

    try:
        yield str(path_to_use)
    finally:
        if Path(TMP_FILENAME).exists():
            path_to_use.unlink()<|MERGE_RESOLUTION|>--- conflicted
+++ resolved
@@ -443,13 +443,8 @@
 
 def _next_steps(cmdr, cmd_activate):
     cmdr.success('Next steps')
-<<<<<<< HEAD
-    cmdr.print((f'$ {cmd_activate}\n' '$ ploomber build'))
-=======
-
     message = f'$ {cmd_activate}\n' if cmd_activate else ''
     cmdr.print((f'{message}$ ploomber build'))
->>>>>>> a14ddd04
     cmdr.success()
 
 
