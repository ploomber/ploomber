--- conflicted
+++ resolved
@@ -260,8 +260,6 @@
         tw.write('\nTo download: ploomber examples -n name -o path\n')
         tw.write('Example: ploomber examples -n templates/ml-basic -o ml\n\n')
 
-<<<<<<< HEAD
-
 @command_endpoint
 @telemetry.log_call('examples')
 def main(name, force=False, branch=None, output=None):
@@ -292,10 +290,10 @@
             category = row.pop('name')
             del row['idx']
             x.append(category)
-=======
+
     def download(self, name, output):
         selected = self.path_to(name)
->>>>>>> 596d5035
+
 
         if not selected.exists():
             close_match = _suggest_command(name, x)
