--- conflicted
+++ resolved
@@ -454,16 +454,11 @@
         information to choose a kernel or the notebook already includes
         kernelspec data (in metadata.kernelspec), this is ignored, otherwise,
         the kernel is looked up using jupyter_client.kernelspec.get_kernel_spec
-<<<<<<< HEAD
     nbconvert_exporter_name: str or dict, optional
-=======
-    nbconvert_exporter_name: str, optional
->>>>>>> 596d5035
         Once the notebook is run, this parameter controls whether to export
         the notebook to a different parameter using the nbconvert package,
         it is not needed unless the extension cannot be used to infer the
         final output format, in which case the nbconvert.get_exporter is used.
-<<<<<<< HEAD
         If nb_product_key is a list of multiple nb products keys,
         nbconvert_exporter_name should be a dict containing keys from this
         list.
@@ -471,21 +466,12 @@
         Source extension. Required if loading from a str. If source is a
         ``pathlib.Path``, the extension from the file is used.
     nb_product_key: str or list, optional
-=======
-    ext_in: str, optional
-        Source extension. Required if loading from a str. If source is a
-        ``pathlib.Path``, the extension from the file is used.
-    nb_product_key: str, optional
->>>>>>> 596d5035
         If the notebook is expected to generate other products, pass the key
         to identify the output notebook (i.e. if product is a list with 3
         ploomber.File, pass the index pointing to the notebook path). If the
         only output is the notebook itself, this parameter is not needed
-<<<<<<< HEAD
         If multiple notebook conversions are required like html, pdf, this
         parameter should be a list of keys like 'nb_ipynb', 'nb_html, 'nb_pdf'.
-=======
->>>>>>> 596d5035
     static_analysis : ('disabled', 'regular', 'strict'), default='regular'
         Check for various errors in the notebook. In 'regular' mode, it aborts
         execution if the notebook has syntax issues, or similar problems that
@@ -574,7 +560,6 @@
     """
     PRODUCT_CLASSES_ALLOWED = (File, )
 
-<<<<<<< HEAD
     def _validate_nbconvert_exporter(self):
         if isinstance(self.nb_product_key, list) and isinstance(
                 self.nbconvert_exporter_name, str):
@@ -609,8 +594,6 @@
                     f"{self.nb_product_key!r} must contain the "
                     f"corresponding product path.")
 
-=======
->>>>>>> 596d5035
     @requires(['jupyter', 'papermill', 'jupytext'], 'NotebookRunner')
     def __init__(self,
                  source,
@@ -648,7 +631,6 @@
                                                    check_if_kernel_installed)
         super().__init__(product, dag, name, params)
 
-<<<<<<< HEAD
         self._validate_nbconvert_exporter()
 
         if isinstance(self.product, MetaProduct):
@@ -656,17 +638,12 @@
                 self._validate_nb_product_key()
 
             elif self.product.get(nb_product_key) is None:
-=======
-        if isinstance(self.product, MetaProduct):
-            if self.product.get(nb_product_key) is None:
->>>>>>> 596d5035
                 raise TaskInitializationError(
                     f"Missing key '{nb_product_key}' in "
                     f"product: {(str(self.product))!r}. "
                     f"{nb_product_key!r} must contain "
                     "the path to the output notebook.")
 
-<<<<<<< HEAD
         if isinstance(self.nb_product_key, str):
             if isinstance(self.product, MetaProduct):
                 product_nb = (
@@ -695,18 +672,6 @@
                 self._converter.append(
                     NotebookConverter(product_nb, exporter,
                                       nbconvert_export_kwargs))
-=======
-        if isinstance(self.product, MetaProduct):
-            product_nb = (
-                self.product[self.nb_product_key]._identifier.best_repr(
-                    shorten=False))
-        else:
-            product_nb = self.product._identifier.best_repr(shorten=False)
-
-        self._converter = NotebookConverter(product_nb,
-                                            nbconvert_exporter_name,
-                                            nbconvert_export_kwargs)
->>>>>>> 596d5035
 
     @staticmethod
     def _init_source(source,
@@ -906,120 +871,6 @@
                            f'{stderr}')
 
 
-class ScriptRunner(NotebookMixin, Task):
-    """
-    Similar to NotebookRunner, except it uses python to run the code,
-    instead of papermill, hence, it doesn't generate an output notebook. But
-    it also works by injecting a cell into the source code. Source can be
-    a ``.py`` script or an ``.ipynb`` notebook. **Does not support magics.**
-
-    Examples
-    --------
-
-    Spec API:
-
-    .. code-block:: yaml
-        :class: text-editor
-        :name: pipeline-yaml
-
-        tasks:
-          - source: script.py
-            class: ScriptRunner
-            product:
-                data: data.csv
-                another: another.csv
-
-    Python API:
-
-    >>> from pathlib import Path
-    >>> from ploomber import DAG
-    >>> from ploomber.tasks import ScriptRunner
-    >>> from ploomber.products import File
-    >>> dag = DAG()
-    >>> product = {'data': File('data.csv'), 'another': File('another.csv')}
-    >>> _ = ScriptRunner(Path('script.py'), product, dag=dag)
-    >>> _ = dag.build()
-    """
-    @requires(['jupyter', 'jupytext'], 'ScriptRunner')
-    def __init__(self,
-                 source,
-                 product,
-                 dag,
-                 name=None,
-                 params=None,
-                 ext_in=None,
-                 static_analysis='regular',
-                 local_execution=False):
-        self.ext_in = ext_in
-        self.local_execution = local_execution
-
-        kwargs = dict(hot_reload=dag._params.hot_reload)
-        self._source = ScriptRunner._init_source(source, kwargs, ext_in,
-                                                 static_analysis)
-        super().__init__(product, dag, name, params)
-
-    @staticmethod
-    def _init_source(source, kwargs, ext_in=None, static_analysis='regular'):
-        return NotebookSource(source,
-                              ext_in=ext_in,
-                              static_analysis=static_analysis,
-                              kernelspec_name=None,
-                              check_if_kernel_installed=False,
-                              **kwargs)
-
-    def run(self):
-        # regular mode: raise but not check signature
-        # strict mode: called at render time
-        if self.static_analysis == 'regular':
-            self.source._check_notebook(raise_=True, check_signature=False)
-
-        if self.local_execution:
-            cwd = str(self.source.loc.parent)
-        else:
-            cwd = None
-
-        fd, tmp = tempfile.mkstemp('.py')
-        os.close(fd)
-
-        code = '\n\n'.join([
-            c['source'] for c in self.source.nb_obj_rendered.cells
-            if c['cell_type'] == 'code'
-        ])
-
-        tmp = Path(tmp)
-        tmp.write_text(code)
-
-        if self.source.language == 'python':
-            interpreter = _python_bin()
-        elif self.source.language == 'r':
-            interpreter = 'Rscript'
-        else:
-            raise ValueError(
-                'ScriptRunner only works with Python and R scripts')
-
-        try:
-            _run_script_in_subprocess(interpreter, tmp, cwd)
-        except Exception as e:
-            raise TaskBuildError('Error when executing task'
-                                 f' {self.name!r}.') from e
-        finally:
-            tmp.unlink()
-
-
-def _run_script_in_subprocess(interpreter, path, cwd):
-    res = subprocess.run([interpreter, str(path)], cwd=cwd, stderr=PIPE)
-
-    if res.returncode:
-        stderr = res.stderr.decode()
-
-        if 'SyntaxError' in stderr:
-            stderr += ('(Note: IPython magics are not supported in '
-                       'ScriptRunner, remove them or use the regular '
-                       'NotebookRunner)')
-
-        raise RuntimeError('Error while executing ScriptRunner:\n' f'{stderr}')
-
-
 def _read_rendered_notebook(nb_str):
     """
     Read rendered notebook and inject cell with debugging settings
